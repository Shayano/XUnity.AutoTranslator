--- conflicted
+++ resolved
@@ -25,11 +25,8 @@
 using UnityEngine.SceneManagement;
 using XUnity.AutoTranslator.Plugin.Core.Constants;
 using XUnity.AutoTranslator.Plugin.Core.Debugging;
-<<<<<<< HEAD
+using XUnity.AutoTranslator.Plugin.Core.Batching;
 using Harmony;
-=======
-using XUnity.AutoTranslator.Plugin.Core.Batching;
->>>>>>> c1cc8180
 
 namespace XUnity.AutoTranslator.Plugin.Core
 {
@@ -244,11 +241,7 @@
          }
       }
 
-<<<<<<< HEAD
-      private TranslationJob GetOrCreateTranslationJobFor( object ui, TranslationKeys key )
-=======
-      private TranslationJob GetOrCreateTranslationJobFor( TranslationKey key )
->>>>>>> c1cc8180
+      private TranslationJob GetOrCreateTranslationJobFor( object ui, TranslationKey key )
       {
          if( _unstartedJobs.TryGetValue( key.GetDictionaryLookupKey(), out TranslationJob job ) )
          {
@@ -933,7 +926,6 @@
                   }
                }
 
-<<<<<<< HEAD
                //Logger.Current.Debug( "FINISH: " + job.TranslatedText + ", " + string.Join( ", ", job.OriginalSources.Select( x => x.GetType().Name ).ToArray() ) );
 
                // Utage support
@@ -943,10 +935,7 @@
                   _nextAdvUpdate = Time.time + 0.5f;
                }
 
-               AddTranslation( job.Keys, job.TranslatedText );
-=======
                AddTranslation( job.Key, job.TranslatedText );
->>>>>>> c1cc8180
             }
          }
       }
