--- conflicted
+++ resolved
@@ -72,6 +72,7 @@
       internal TextureTranslationCache TextureCache;
       internal UIResizeCache ResizeCache;
       internal SpamChecker SpamChecker;
+      private Dictionary<string, UntranslatedText> CachedKeys = new Dictionary<string, UntranslatedText>( StringComparer.Ordinal );
 
       private List<Action<ComponentTranslationContext>> _shouldIgnore = new List<Action<ComponentTranslationContext>>();
 
@@ -2284,15 +2285,6 @@
                         }
                         else
                         {
-<<<<<<< HEAD
-                           CoroutineHelper.Start(
-                              WaitForTextStablization(
-                                 ui: ui,
-                                 delay: 0.9f, // 0.9 second to prevent '1 second tickers' from getting translated
-                                 maxTries: 60, // 50 tries, about 1 minute
-                                 currentTries: 0,
-                                 onMaxTriesExceeded: () =>
-=======
                            // Lets try not to spam a service that might not be there...
                            if( endpoint != null )
                            {
@@ -2303,7 +2295,6 @@
                                     CreateTranslationJobFor( endpoint, ui, stabilizedTextKey, null, context, true, true, true, isStabilizedTranslatable, true, untranslatedTextContext );
                                  }
                                  else if( Settings.OutputTooLongText )
->>>>>>> 97e68e43
                                  {
                                     CreateTranslationJobFor( TranslationManager.PassthroughEndpoint, ui, stabilizedTextKey, null, context, true, true, true, isStabilizedTranslatable, false, untranslatedTextContext );
                                  }
@@ -2323,7 +2314,7 @@
                   var delay = endpoint?.TranslationDelay ?? Settings.DefaultTranslationDelay;
                   var retries = endpoint?.MaxRetries ?? Settings.DefaultMaxRetries;
 
-                  StartCoroutine(
+                  CoroutineHelper.Start(
                      WaitForTextStablization(
                         ui: ui,
                         delay: delay, // 0.9 second to prevent '1 second tickers' from getting translated
@@ -2345,44 +2336,26 @@
          {
             var delay = endpoint?.TranslationDelay ?? Settings.DefaultTranslationDelay;
 
-            StartCoroutine(
+            CoroutineHelper.Start(
                WaitForTextStablization(
                   textKey: textKey,
                   delay: delay,
                   onTextStabilized: () =>
                   {
-<<<<<<< HEAD
-                     CoroutineHelper.Start(
-                        WaitForTextStablization(
-                           textKey: textKey,
-                           delay: 0.9f,
-                           onTextStabilized: () =>
-                           {
-                              // if we already have translation loaded in our _translatios dictionary, simply load it and set text
-                              if( tc.TryGetTranslation( textKey, true, false, scope, out _ ) )
-                              {
-=======
-                              // if we already have translation loaded in our _translatios dictionary, simply load it and set text
-                              string translation;
+                     // if we already have translation loaded in our _translatios dictionary, simply load it and set text
+                     string translation;
                      if( tc.TryGetTranslation( textKey, true, false, scope, out translation ) )
                      {
->>>>>>> 97e68e43
-                                 // no need to do anything !
-                              }
+                        // no need to do anything !
+                     }
                      else
                      {
-                                 // Lets try not to spam a service that might not be there...
-<<<<<<< HEAD
-                                 endpoint = GetTranslationEndpoint( context, true );
-                                 if( endpoint != null )
-                                 {
-=======
-                                 var endpoint = GetTranslationEndpoint( context, true );
+                        // Lets try not to spam a service that might not be there...
+                        var endpoint = GetTranslationEndpoint( context, true );
                         if( endpoint != null )
                         {
->>>>>>> 97e68e43
-                                    // once the text has stabilized, attempt to look it up
-                                    if( !Settings.IsShutdown && !endpoint.HasFailedDueToConsecutiveErrors )
+                           // once the text has stabilized, attempt to look it up
+                           if( !Settings.IsShutdown && !endpoint.HasFailedDueToConsecutiveErrors )
                            {
                               if( IsBelowMaxLength( text ) || endpoint == TranslationManager.PassthroughEndpoint )
                               {
@@ -2796,16 +2769,12 @@
 
             TranslationManager.Update();
 
-<<<<<<< HEAD
+            if( frameCount % 36000 == 0 && CachedKeys.Count > 0 )
+            {
+               CachedKeys.Clear();
+            }
+
             if( ClipboardHelper.SupportsClipboard() )
-=======
-            if( frameCount % 36000 == 0 && CachedKeys.Count > 0 )
-            {
-               CachedKeys.Clear();
-            }
-
-            if( Features.SupportsClipboard )
->>>>>>> 97e68e43
             {
                CopyToClipboard();
             }
@@ -2831,11 +2800,7 @@
             }
 
             // perform this check every 100 frames!
-<<<<<<< HEAD
-            if ( Time.frameCount % 100 == 0
-=======
-            if( frameCount % 100 == 0
->>>>>>> 97e68e43
+            if ( frameCount % 100 == 0
                && TranslationManager.OngoingTranslations == 0
                && TranslationManager.UnstartedTranslations == 0 )
             {
@@ -3156,8 +3121,7 @@
          }
       }
 
-      private static Dictionary<string, UntranslatedText> CachedKeys = new Dictionary<string, UntranslatedText>( StringComparer.Ordinal );
-      private static UntranslatedText GetCacheKey( object ui, string originalText, bool isFromSpammingComponent )
+      private UntranslatedText GetCacheKey( object ui, string originalText, bool isFromSpammingComponent )
       {
          if( isFromSpammingComponent && CachedKeys.Count < Settings.MaxImguiKeyCacheCount )
          {
