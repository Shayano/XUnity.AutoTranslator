﻿using System;
using System.Collections.Generic;
using System.Diagnostics;
using System.Linq;
using System.Reflection;
using System.Text;
using XUnity.AutoTranslator.Plugin.Core.Extensions;
using XUnity.AutoTranslator.Plugin.Core.Utilities;
using XUnity.Common.Constants;
using XUnity.Common.Logging;
using XUnity.Common.Utilities;

namespace XUnity.AutoTranslator.Plugin.Core
{
   internal static class CallOrigin
   {
      public static bool ExpectsTextToBeReturned = false;
      public static IReadOnlyTextTranslationCache TextCache = null;

      private static readonly HashSet<Assembly> BreakingAssemblies;

      static CallOrigin()
      {
         BreakingAssemblies = new HashSet<Assembly>();
         try
         {
            BreakingAssemblies.AddRange(
               AppDomain.CurrentDomain
                  .GetAssemblies()
                  .Where( x => x.GetName().Name.Equals( "Assembly-CSharp" ) || x.GetName().Equals( "Assembly-CSharp-firstpass" ) )
               );
         }
         catch( Exception e )
         {
            XuaLogger.AutoTranslator.Error( e, "An error occurred while scanning for game assemblies." );
         }
      }

      internal static IReadOnlyTextTranslationCache GetTextCache( TextTranslationInfo info, TextTranslationCache generic )
      {
         if( info != null )
         {
            return info.TextCache ?? generic;
         }
         else
         {
            return TextCache ?? generic;
         }
      }

<<<<<<< HEAD
      internal static void SetTextCacheForAllObjectsInHierachy( this object go, IReadOnlyTextTranslationCache cache )
=======
      public static void AssociateSubHierarchyWithTransformInfo( Transform root, TransformInfo info )
      {
         var transforms = root.GetComponentsInChildren<Transform>( true );
         foreach( var transform in transforms )
         {
            transform.SetExtensionData( info );
         }

         SetTextCacheForAllObjectsInHierachy( root.gameObject, info.TextCache );
      }

      public static void SetTextCacheForAllObjectsInHierachy( GameObject go, IReadOnlyTextTranslationCache cache )
>>>>>>> d906b48c
      {
         try
         {
            foreach( var comp in go.GetAllTextComponentsInChildren() )
            {
               var info = comp.GetOrCreateTextTranslationInfo();
               info.TextCache = cache;
            }

            var ti = new TransformInfo { TextCache = cache };
            foreach( var transform in go.GetComponentsInChildren<Transform>( true ) )
            {
               transform.SetExtensionData( ti );
            }
         }
         catch( Exception e )
         {
            XuaLogger.AutoTranslator.Error( e, "An error occurred while scanning object hierarchy for text components." );
         }
      }

<<<<<<< HEAD
      internal static IReadOnlyTextTranslationCache CalculateTextCacheFromStackTrace()
=======
      public static IReadOnlyTextTranslationCache CalculateTextCacheFromStackTrace( GameObject parent )
>>>>>>> d906b48c
      {
         try
         {
            var trace = new StackTrace( 2 );
            var caches = AutoTranslator.Internal.PluginTextCaches;
            if( caches == null ) return null;

            var frames = trace.GetFrames();
            var len = frames.Length;
            for( int i = 0; i < len; i++ )
            {
               var frame = frames[ i ];
               var method = frame.GetMethod();
               if( method != null )
               {
                  var type = method.DeclaringType;
                  var assembly = type.Assembly;
                  if( BreakingAssemblies.Contains( assembly ) )
                     break;

                  var name = assembly.GetName().Name;
                  if( caches.TryGetValue( name, out var tc ) )
                  {
                     var translationCache = AutoTranslator.Internal.TextCache.GetOrCreateCompositeCache( tc );
                     return translationCache;
                  }
               }
            }

            if( parent != null )
            {
               var info = parent.transform.GetExtensionData<TransformInfo>();
               return info?.TextCache;
            }
         }
         catch( Exception e )
         {
            XuaLogger.AutoTranslator.Error( e, "An error occurred while calculating text translation cache from stack trace." );
         }

         return null;
      }
   }
}<|MERGE_RESOLUTION|>--- conflicted
+++ resolved
@@ -4,6 +4,7 @@
 using System.Linq;
 using System.Reflection;
 using System.Text;
+using UnityEngine;
 using XUnity.AutoTranslator.Plugin.Core.Extensions;
 using XUnity.AutoTranslator.Plugin.Core.Utilities;
 using XUnity.Common.Constants;
@@ -48,9 +49,6 @@
          }
       }
 
-<<<<<<< HEAD
-      internal static void SetTextCacheForAllObjectsInHierachy( this object go, IReadOnlyTextTranslationCache cache )
-=======
       public static void AssociateSubHierarchyWithTransformInfo( Transform root, TransformInfo info )
       {
          var transforms = root.GetComponentsInChildren<Transform>( true );
@@ -62,8 +60,7 @@
          SetTextCacheForAllObjectsInHierachy( root.gameObject, info.TextCache );
       }
 
-      public static void SetTextCacheForAllObjectsInHierachy( GameObject go, IReadOnlyTextTranslationCache cache )
->>>>>>> d906b48c
+      public static void SetTextCacheForAllObjectsInHierachy( this GameObject go, IReadOnlyTextTranslationCache cache )
       {
          try
          {
@@ -85,11 +82,7 @@
          }
       }
 
-<<<<<<< HEAD
-      internal static IReadOnlyTextTranslationCache CalculateTextCacheFromStackTrace()
-=======
       public static IReadOnlyTextTranslationCache CalculateTextCacheFromStackTrace( GameObject parent )
->>>>>>> d906b48c
       {
          try
          {
