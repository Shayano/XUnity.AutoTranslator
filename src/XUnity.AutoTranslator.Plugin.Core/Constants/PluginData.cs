﻿using System;
using System.Collections.Generic;
using System.Linq;
using System.Text;

namespace XUnity.AutoTranslator.Plugin.Core.Constants
{
   /// <summary>
   /// Class providing information about the plugin.
   /// </summary>
   public static class PluginData
   {
      /// <summary>
      /// Gets a globally unique identifier.
      /// </summary>
      public const string Identifier = "gravydevsupreme.xunity.autotranslator";

      /// <summary>
      /// Gets a friendly name for the plugin.
      /// </summary>
      public const string Name = "XUnity Auto Translator";

      /// <summary>
      /// Gets the version of the plugin.
      /// </summary>
<<<<<<< HEAD
      public const string Version = "4.18.0";

      /// <summary>
      /// Gets the author of the plugin.
      /// </summary>
      public const string Author = "gravydevsupreme";
=======
      public const string Version = "4.21.0";
>>>>>>> 97e68e43
   }
}<|MERGE_RESOLUTION|>--- conflicted
+++ resolved
@@ -23,15 +23,11 @@
       /// <summary>
       /// Gets the version of the plugin.
       /// </summary>
-<<<<<<< HEAD
-      public const string Version = "4.18.0";
+      public const string Version = "4.21.0";
 
       /// <summary>
       /// Gets the author of the plugin.
       /// </summary>
       public const string Author = "gravydevsupreme";
-=======
-      public const string Version = "4.21.0";
->>>>>>> 97e68e43
    }
 }