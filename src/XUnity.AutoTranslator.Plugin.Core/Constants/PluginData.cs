--- conflicted
+++ resolved
@@ -23,15 +23,11 @@
       /// <summary>
       /// Gets the version of the plugin.
       /// </summary>
-<<<<<<< HEAD
-      public const string Version = "4.12.0";
+      public const string Version = "4.12.1";
 
       /// <summary>
       /// Gets the author of the plugin.
       /// </summary>
       public const string Author = "gravydevsupreme";
-=======
-      public const string Version = "4.12.1";
->>>>>>> eece8aa8
    }
 }