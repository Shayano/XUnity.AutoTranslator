﻿using System;
using System.Collections;
using System.Collections.Generic;
using System.Diagnostics;
using System.IO;
using System.Linq;
using System.Text;
using System.Threading;
using XUnity.AutoTranslator.Plugin.Core.Configuration;
using XUnity.AutoTranslator.Plugin.Core.Support;
using XUnity.AutoTranslator.Plugin.Core.Web;
using XUnity.AutoTranslator.Plugin.ExtProtocol;
using XUnity.Common.Constants;
using XUnity.Common.Logging;
using XUnity.Common.Support;

namespace XUnity.AutoTranslator.Plugin.Core.Endpoints.ExtProtocol
{
   /// <summary>
   /// An implementation of ITranslateEndpoint that simplifies implementing
   /// the interface based on an external program.
   /// </summary>
   public abstract class ExtProtocolEndpoint : IMonoBehaviour_Update, ITranslateEndpoint, IDisposable
   {
      private static readonly System.Random Rng = new System.Random();

      private readonly Dictionary<Guid, ProtocolTransactionHandle> _transactionHandles = new Dictionary<Guid, ProtocolTransactionHandle>();
      private readonly object _sync = new object();

      private bool _disposed = false;
      private Process _process;
      private Thread _thread;
      private bool _startedThread;
      private bool _initializing;
      private bool _failed;
      private float _lastRequestTimestamp;

      /// <summary>
      /// Gets the id of the ITranslateEndpoint that is used as a configuration parameter.
      /// </summary>
      public abstract string Id { get; }

      /// <summary>
      /// Gets a friendly name that can be displayed to the user representing the plugin.
      /// </summary>
      public abstract string FriendlyName { get; }

      /// <summary>
      /// Gets the maximum concurrency for the endpoint. This specifies how many times "Translate"
      /// can be called before it returns.
      /// </summary>
      public virtual int MaxConcurrency => 1;

      /// <summary>
      /// Gets the maximum number of translations that can be served per translation request.
      /// </summary>
      public virtual int MaxTranslationsPerRequest => 1;

      /// <summary>
      /// Gets the path to the executable that should be communicated with.
      /// </summary>
      protected string ExecutablePath { get; set; }

      /// <summary>
      /// Gets the arguments that should be supplied to the executable.
      /// </summary>
      protected string Arguments { get; set; }

      /// <summary>
      /// Gets the minimum delay to wait before sending a new request.
      /// </summary>
      protected float MinDelay { get; set; }

      /// <summary>
      /// Gets the maximum delay to wait before sending a new request.
      /// </summary>
      protected float MaxDelay { get; set; }

      /// <summary>
      /// Gets the name of the configuration section this translator uses, if any.
      /// </summary>
      protected virtual string ConfigurationSectionName => null;

      /// <summary>
      /// Gets or sets the config the external endpoing will be provided in its Initialize method.
      /// </summary>
      protected string ConfigForExternalProcess { get; set; }

      /// <summary>
      /// Called during initialization. Use this to initialize plugin or throw exception if impossible.
      ///
      /// Must set the ExecutablePath and optionally the Arguments property.
      /// </summary>
      public virtual void Initialize( IInitializationContext context )
      {
         string exePath = null;
         if( ConfigurationSectionName != null )
         {
            exePath = context.GetOrCreateSetting<string>( ConfigurationSectionName, "ExecutableLocation", null );
         }

         if( string.IsNullOrEmpty( exePath ) )
         {
            exePath = Path.Combine( context.TranslatorDirectory, @"FullNET\Common.ExtProtocol.Executor.exe" );
         }

         var fileExists = File.Exists( exePath );
         if( !fileExists ) throw new EndpointInitializationException( $"Could not find any executable at '{exePath}'" );

         ExecutablePath = exePath;
      }

      private void EnsureInitialized()
      {
         if( !_startedThread )
         {
            _startedThread = true;
            _initializing = true;

            _thread = new Thread( ReaderLoop );
            _thread.IsBackground = true;
            _thread.Start();
         }
      }

      private void ReaderLoop( object state )
      {
         try
         {
            if( _process == null )
            {
               string fullPath = ExecutablePath;
               if( !Path.IsPathRooted( fullPath ) )
               {
                  try
                  {
                     fullPath = Path.Combine( Paths.GameRoot, ExecutablePath );
                  }
                  catch
                  {
                     fullPath = Path.Combine( Environment.CurrentDirectory, ExecutablePath );
                  }
               }

               _process = new Process();
<<<<<<< HEAD
               _process.StartInfo.FileName = Path.Combine( PathsHelper.Instance.GameRoot, ExecutablePath );
=======
               _process.StartInfo.FileName = fullPath;
>>>>>>> 953b93b5
               _process.StartInfo.Arguments = Arguments;
               _process.StartInfo.WorkingDirectory = new FileInfo( ExecutablePath ).Directory.FullName;
               _process.EnableRaisingEvents = false;
               _process.StartInfo.UseShellExecute = false;
               _process.StartInfo.CreateNoWindow = true;
               _process.StartInfo.RedirectStandardInput = true;
               _process.StartInfo.RedirectStandardOutput = true;
               _process.StartInfo.RedirectStandardError = true;
               _process.Start();

               // wait a second...
               _process.WaitForExit( 2500 );

            }

            if( _process.HasExited )
            {
               return;
            }

            SendConfigurationIfRequired();
            _initializing = false;


            while( !_disposed )
            {
               var returnedPayload = _process.StandardOutput.ReadLine();
               var response = ExtProtocolConvert.Decode( returnedPayload );
               HandleProtocolMessageResponse( response );
            }
         }
         catch( Exception e )
         {
            _failed = true;
            _initializing = false;

            XuaLogger.AutoTranslator.Error( e, "Error occurred while reading standard output from external process." );
         }
      }

      /// <summary>
      /// Update callback.
      /// </summary>
      public virtual void Update()
      {
         if( TimeSupport.Time.frameCount % 30 == 0 )
         {
            lock( _sync )
            {
               var time = TimeSupport.Time.realtimeSinceStartup;

               List<Guid> idsToRemove = null;
               foreach( var kvp in _transactionHandles )
               {
                  var elapsed = time - kvp.Value.StartTime;
                  if( elapsed > 60 )
                  {
                     if( idsToRemove == null )
                     {
                        idsToRemove = new List<Guid>();
                     }

                     idsToRemove.Add( kvp.Key );
                     kvp.Value.SetCompleted( null, "Request timed out.", StatusCode.Unknown );
                  }
               }

               if( idsToRemove != null )
               {
                  foreach( var id in idsToRemove )
                  {
                     _transactionHandles.Remove( id );
                  }
               }
            }
         }
      }

      private void SendConfigurationIfRequired()
      {
         var configForExternalProcess = ConfigForExternalProcess;
         if( configForExternalProcess != null )
         {
            var id = Guid.NewGuid();

            try
            {
               var request = new ConfigurationMessage
               {
                  Id = id,
                  Config = configForExternalProcess,
               };
               var payload = ExtProtocolConvert.Encode( request );

               _process.StandardInput.WriteLine( payload );
            }
            catch( Exception e )
            {
               XuaLogger.AutoTranslator.Error( e, $"An error occurred while sending configuration to external process for '{GetType().Name}'." );
            }
         }
      }

      /// <summary>
      /// Attempt to translated the provided untranslated text. Will be used in a "coroutine",
      /// so it can be implemented in an asynchronous fashion.
      /// </summary>
      public IEnumerator Translate( ITranslationContext context )
      {
         EnsureInitialized();

<<<<<<< HEAD
         while( _initializing && !_failed ) yield return CoroutineHelper.Instance.CreateWaitForSeconds( 0.2f ); 
=======
         while( _initializing && !_failed )
         {
            var instruction = Features.GetWaitForSecondsRealtime( 0.2f );
            if( instruction != null )
            {
               yield return instruction;
            }
            else
            {
               yield return null;
            }
         }
>>>>>>> 953b93b5

         if( _failed ) context.Fail( "External process failed." );

         var totalDelay = (float)( Rng.Next( (int)( ( MaxDelay - MinDelay ) * 1000 ) ) + ( MinDelay * 1000 ) ) / 1000;
         var timeSinceLast = TimeSupport.Time.realtimeSinceStartup - _lastRequestTimestamp;
         if( timeSinceLast < totalDelay )
         {
            var remainingDelay = totalDelay - timeSinceLast;

            var instruction = Features.GetWaitForSecondsRealtime( remainingDelay );
            if( instruction != null )
            {
               yield return instruction;
            }
            else
            {
               float start = TimeSupport.Time.realtimeSinceStartup;
               var end = start + remainingDelay;
               while( TimeSupport.Time.realtimeSinceStartup < end )
               {
                  yield return null;
               }
            }
         }
         _lastRequestTimestamp = TimeSupport.Time.realtimeSinceStartup;

         var result = new ProtocolTransactionHandle();
         var id = Guid.NewGuid();

         lock( _sync )
         {
            _transactionHandles[ id ] = result;
         }

         try
         {
            var request = new TranslationRequest
            {
               Id = id,
               SourceLanguage = context.SourceLanguage,
               DestinationLanguage = context.DestinationLanguage,
               UntranslatedTextInfos = context.UntranslatedTextInfos.Select( x => x.ToTransmittable() ).ToArray()
            };
            var payload = ExtProtocolConvert.Encode( request );

            _process.StandardInput.WriteLine( payload );
         }
         catch( Exception e )
         {
            result.SetCompleted( null, e.Message, StatusCode.Unknown );
         }

         // yield-wait for completion
         var iterator = result.GetSupportedEnumerator();
         while( iterator.MoveNext() ) yield return iterator.Current;

         if( !result.Succeeded ) context.Fail( "Error occurred while retrieving translation. " + result.Error );

         context.Complete( result.Results );
      }

      private void HandleProtocolMessageResponse( ProtocolMessage message )
      {
         switch( message )
         {
            case TranslationResponse translationResponse:
               HandleTranslationResponse( translationResponse );
               break;
            case TranslationError translationResponse:
               HandleTranslationError( translationResponse );
               break;
            default:
               break;
         }
      }

      private void HandleTranslationResponse( TranslationResponse message )
      {
         lock( _sync )
         {
            if( _transactionHandles.TryGetValue( message.Id, out var result ) )
            {
               result.SetCompleted( message.TranslatedTexts, null, StatusCode.OK );
               _transactionHandles.Remove( message.Id );
            }
         }
      }

      private void HandleTranslationError( TranslationError message )
      {
         lock( _sync )
         {
            if( _transactionHandles.TryGetValue( message.Id, out var result ) )
            {
               result.SetCompleted( null, message.Reason, message.FailureCode );
               _transactionHandles.Remove( message.Id );
            }
         }
      }

      #region IDisposable Support

      /// <summary>
      /// Disposes the endpoint and kills the external process.
      /// </summary>
      /// <param name="disposing"></param>
      protected virtual void Dispose( bool disposing )
      {
         if( !_disposed )
         {
            if( disposing )
            {
               if( _process != null )
               {
                  _process.Kill();
                  _process.Dispose();
                  _thread.Abort();
               }
            }

            _disposed = true;
         }
      }

      /// <summary>
      /// Disposes the endpoint and kills the external process.
      /// </summary>
      public void Dispose()
      {
         Dispose( true );
      }

      #endregion
   }
}<|MERGE_RESOLUTION|>--- conflicted
+++ resolved
@@ -134,7 +134,7 @@
                {
                   try
                   {
-                     fullPath = Path.Combine( Paths.GameRoot, ExecutablePath );
+                     fullPath = Path.Combine( PathsHelper.Instance.GameRoot, ExecutablePath );
                   }
                   catch
                   {
@@ -143,11 +143,7 @@
                }
 
                _process = new Process();
-<<<<<<< HEAD
-               _process.StartInfo.FileName = Path.Combine( PathsHelper.Instance.GameRoot, ExecutablePath );
-=======
                _process.StartInfo.FileName = fullPath;
->>>>>>> 953b93b5
                _process.StartInfo.Arguments = Arguments;
                _process.StartInfo.WorkingDirectory = new FileInfo( ExecutablePath ).Directory.FullName;
                _process.EnableRaisingEvents = false;
@@ -259,12 +255,9 @@
       {
          EnsureInitialized();
 
-<<<<<<< HEAD
-         while( _initializing && !_failed ) yield return CoroutineHelper.Instance.CreateWaitForSeconds( 0.2f ); 
-=======
          while( _initializing && !_failed )
          {
-            var instruction = Features.GetWaitForSecondsRealtime( 0.2f );
+            var instruction = CoroutineHelper.Instance.GetWaitForSecondsRealtime( 0.2f );
             if( instruction != null )
             {
                yield return instruction;
@@ -274,7 +267,6 @@
                yield return null;
             }
          }
->>>>>>> 953b93b5
 
          if( _failed ) context.Fail( "External process failed." );
 
