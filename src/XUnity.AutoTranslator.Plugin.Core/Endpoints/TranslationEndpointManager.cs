﻿using System;
using System.Collections;
using System.Collections.Generic;
using System.Linq;
using System.Text.RegularExpressions;
using UnityEngine;
using XUnity.AutoTranslator.Plugin.Core.Configuration;
using XUnity.AutoTranslator.Plugin.Core.Extensions;
using XUnity.AutoTranslator.Plugin.Core.Parsing;
using XUnity.AutoTranslator.Plugin.Core.Shims;
using XUnity.AutoTranslator.Plugin.Core.Support;
using XUnity.AutoTranslator.Plugin.Core.Utilities;
using XUnity.AutoTranslator.Plugin.Utilities;
using XUnity.Common.Extensions;
using XUnity.Common.Logging;
using XUnity.Common.Support;

namespace XUnity.AutoTranslator.Plugin.Core.Endpoints
{
   internal class TranslationEndpointManager
   {
      private class PriorTranslation
      {
         public string UntranslatedText { get; set; }

         public float Time { get; set; }
      }

      //private static readonly Regex NewlineSplitter = new Regex( @"([\s]*[\r\n]+[\s]*)" );
      //private static readonly float MaxPriorTranslationAge = 100;
      //private static readonly int MaxPriorTranslations = 3;

      private List<PriorTranslation> _priorTranslations;
      private Dictionary<string, byte> _failedTranslations;
      private Dictionary<UntranslatedText, TranslationJob> _unstartedJobs;
      private Dictionary<UntranslatedText, TranslationJob> _ongoingJobs;

      private int _ongoingTranslations;

      // used for prototyping
      private Dictionary<string, string> _translations;
      private Dictionary<string, string> _reverseTranslations;

      public TranslationEndpointManager( ITranslateEndpoint endpoint, Exception error )
      {
         Endpoint = endpoint;
         Error = error;
         _ongoingTranslations = 0;

         _failedTranslations = new Dictionary<string, byte>();
         _unstartedJobs = new Dictionary<UntranslatedText, TranslationJob>();
         _ongoingJobs = new Dictionary<UntranslatedText, TranslationJob>();
         _priorTranslations = new List<PriorTranslation>();

         _translations = new Dictionary<string, string>();
         _reverseTranslations = new Dictionary<string, string>();

         HasBatchLogicFailed = false;
         AvailableBatchOperations = Settings.MaxAvailableBatchOperations;
      }

      public TranslationManager Manager { get; set; }

      public ITranslateEndpoint Endpoint { get; }

      public Exception Error { get; }

      public bool IsBusy => _ongoingTranslations >= Endpoint.MaxConcurrency;

      public bool HasBatchLogicFailed { get; set; }

      public int AvailableBatchOperations { get; set; }

      public int ConsecutiveErrors { get; set; }

      public bool CanBatch => Endpoint.MaxTranslationsPerRequest > 1 && _unstartedJobs.Count > 1 && !HasBatchLogicFailed && AvailableBatchOperations > 0;

      public bool HasUnstartedBatch => _unstartedJobs.Count > 0 && AvailableBatchOperations > 0;

      public bool HasUnstartedJob => _unstartedJobs.Count > 0;

      public bool HasFailedDueToConsecutiveErrors => ConsecutiveErrors >= Settings.MaxErrors;

      public bool TryGetTranslation( UntranslatedText key, out string value )
      {
         bool result;
         string untemplated;
         string unmodifiedValue;
         string unmodifiedKey;


         // lookup UNTEMPLATED translations - ALL VARIATIONS
         if( key.IsTemplated && !key.IsFromSpammingComponent )
         {
            // key.TemplatedOriginal_Text = '   What are you \ndoing here, {{A}}?'
            // untemplated                = '   What are you \ndoing here, Sophie?'

            // lookup original
            untemplated = key.Untemplate( key.TemplatedOriginal_Text );
            result = _translations.TryGetValue( untemplated, out value );
            if( result )
            {
               return result;
            }

            // lookup original minus external whitespace
            if( !ReferenceEquals( key.TemplatedOriginal_Text, key.TemplatedOriginal_Text_ExternallyTrimmed ) )
            {
               // key.TemplatedOriginal_Text_ExternallyTrimmed = 'What are you \ndoing here, {{A}}?'
               // untemplated                                  = 'What are you \ndoing here, Sophie?'

               untemplated = key.Untemplate( key.TemplatedOriginal_Text_ExternallyTrimmed );
               result = _translations.TryGetValue( untemplated, out value );
               if( result )
               {
                  // WHITESPACE DIFFERENCE, Store new value
                  unmodifiedValue = key.LeadingWhitespace + value + key.TrailingWhitespace;
                  unmodifiedKey = key.Untemplate( key.TemplatedOriginal_Text );

                  AddTranslationToCache( unmodifiedKey, unmodifiedValue );

                  value = unmodifiedValue;
                  return result;
               }
            }

            // lookup internally trimmed
            if( !ReferenceEquals( key.TemplatedOriginal_Text, key.TemplatedOriginal_Text_InternallyTrimmed ) )
            {
               // key.TemplatedOriginal_Text_InternallyTrimmed = '   What are you doing here, {{A}}?'
               // untemplated                                  = '   What are you doing here, Sophie?'

               untemplated = key.Untemplate( key.TemplatedOriginal_Text_InternallyTrimmed );
               result = _translations.TryGetValue( untemplated, out value );
               if( result )
               {
                  // WHITESPACE DIFFERENCE, Store new value
                  unmodifiedValue = value;
                  unmodifiedKey = key.Untemplate( key.TemplatedOriginal_Text );

                  AddTranslationToCache( unmodifiedKey, unmodifiedValue );

                  value = unmodifiedValue;
                  return result;
               }
            }

            // lookup internally trimmed minus external whitespace
            if( !ReferenceEquals( key.TemplatedOriginal_Text_InternallyTrimmed, key.TemplatedOriginal_Text_FullyTrimmed ) )
            {
               // key.TemplatedOriginal_Text_FullyTrimmed = 'What are you doing here, {{A}}?'
               // untemplated                             = 'What are you doing here, Sophie?'

               untemplated = key.Untemplate( key.TemplatedOriginal_Text_FullyTrimmed );
               result = _translations.TryGetValue( untemplated, out value );
               if( result )
               {
                  // WHITESPACE DIFFERENCE, Store new value
                  unmodifiedValue = key.LeadingWhitespace + value + key.TrailingWhitespace;
                  unmodifiedKey = key.Untemplate( key.TemplatedOriginal_Text );

                  AddTranslationToCache( unmodifiedKey, unmodifiedValue );

                  value = unmodifiedValue;
                  return result;
               }
            }
         }

         // lookup original - ALL VARATIONS

         // key.TemplatedOriginal_Text = '   What are you \ndoing here, {{A}}?'
         result = _translations.TryGetValue( key.TemplatedOriginal_Text, out value );
         if( result )
         {
            return result;
         }

         // lookup original minus external whitespace
         if( !ReferenceEquals( key.TemplatedOriginal_Text, key.TemplatedOriginal_Text_ExternallyTrimmed ) )
         {
            // key.TemplatedOriginal_Text_ExternallyTrimmed = 'What are you \ndoing here, {{A}}?'

            result = _translations.TryGetValue( key.TemplatedOriginal_Text_ExternallyTrimmed, out value );
            if( result )
            {
               // WHITESPACE DIFFERENCE, Store new value
               unmodifiedValue = key.LeadingWhitespace + value + key.TrailingWhitespace;

               AddTranslationToCache( key.TemplatedOriginal_Text, unmodifiedValue );

               value = unmodifiedValue;
               return result;
            }
         }

         // lookup internally trimmed
         if( !ReferenceEquals( key.TemplatedOriginal_Text, key.TemplatedOriginal_Text_InternallyTrimmed ) )
         {
            // key.TemplatedOriginal_Text_InternallyTrimmed = '   What are you doing here, {{A}}?'

            result = _translations.TryGetValue( key.TemplatedOriginal_Text_InternallyTrimmed, out value );
            if( result )
            {
               // WHITESPACE DIFFERENCE, Store new value
               AddTranslationToCache( key.TemplatedOriginal_Text, value ); // FIXED: using templated original

               return result;
            }
         }

         // lookup internally trimmed minus external whitespace
         if( !ReferenceEquals( key.TemplatedOriginal_Text_InternallyTrimmed, key.TemplatedOriginal_Text_FullyTrimmed ) )
         {
            // key.TemplatedOriginal_Text_FullyTrimmed = 'What are you doing here, {{A}}?'

            result = _translations.TryGetValue( key.TemplatedOriginal_Text_FullyTrimmed, out value );
            if( result )
            {
               // WHITESPACE DIFFERENCE, Store new value
               unmodifiedValue = key.LeadingWhitespace + value + key.TrailingWhitespace;

               AddTranslationToCache( key.TemplatedOriginal_Text, unmodifiedValue );

               value = unmodifiedValue;
               return result;
            }
         }

         return result;
      }

      private void AddTranslation( string key, string value )
      {
         if( key != null && value != null )
         {
            _translations[ key ] = value;
            _reverseTranslations[ value ] = key;
         }
      }

      private void QueueNewTranslationForDisk( string key, string value )
      {
      }

      public void AddTranslationToCache( string key, string value )
      {
         if( !HasTranslated( key ) )
         {
            AddTranslation( key, value );

            // also add a modified version of the translation
            var ukey = new UntranslatedText( key, false, true, Settings.FromLanguageUsesWhitespaceBetweenWords, true, Settings.TemplateAllNumberAway );
            var uvalue = new UntranslatedText( value, false, true, Settings.ToLanguageUsesWhitespaceBetweenWords, true, Settings.TemplateAllNumberAway );
            if( ukey.Original_Text_ExternallyTrimmed != key && !HasTranslated( ukey.Original_Text_ExternallyTrimmed ) )
            {
               AddTranslation( ukey.Original_Text_ExternallyTrimmed, uvalue.Original_Text_ExternallyTrimmed );
            }
            if( ukey.Original_Text_ExternallyTrimmed != ukey.Original_Text_FullyTrimmed && !HasTranslated( ukey.Original_Text_FullyTrimmed ) )
            {
               AddTranslation( ukey.Original_Text_FullyTrimmed, uvalue.Original_Text_FullyTrimmed );
            }

            QueueNewTranslationForDisk( key, value );
         }
      }

      public bool IsTranslatable( string text )
      {
         return !IsTranslation( text );
      }

      private bool IsTranslation( string translation )
      {
         return !HasTranslated( translation ) && _reverseTranslations.ContainsKey( translation );
      }

      private bool HasTranslated( string key )
      {
         return _translations.ContainsKey( key );
      }

      private string GetTextToTranslate( TranslationJob job )
      {
<<<<<<< HEAD
         var removeInternalWhitespace = Settings.IgnoreWhitespaceInDialogue && job.Key.Original_Text.Length > Settings.MinDialogueChars;
=======
         bool isNgui = job.Components.Any( x => x.Item.IsNGUI() )
            || job.Contexts.Any( x => x.Component.IsNGUI() );

         var removeInternalWhitespace = ( Settings.IgnoreWhitespaceInDialogue && job.Key.Original_Text.Length > Settings.MinDialogueChars ) || ( Settings.IgnoreWhitespaceInNGUI && isNgui );
>>>>>>> 953b93b5

         string text;
         if( removeInternalWhitespace )
         {
            text = job.Key.TemplatedOriginal_Text_FullyTrimmed;
         }
         else
         {
            text = job.Key.TemplatedOriginal_Text_ExternallyTrimmed;
         }

         text = PreProcessUntranslatedText( text );

         return text;
      }

      public UntranslatedTextInfo PrepareUntranslatedText( string unpreparedUntranslatedText, TranslationJob job )
      {
         var untranslatedText = job.Key.PrepareUntranslatedText( unpreparedUntranslatedText );
         var info = job.UntranslatedTextInfo;
         if( info != null )
         {
            return new UntranslatedTextInfo( untranslatedText, info.ContextBefore, info.ContextAfter );
         }
         else
         {
            return new UntranslatedTextInfo( untranslatedText );
         }
      }

      public void HandleNextBatch()
      {
         try
         {
            var kvps = _unstartedJobs.Take( Endpoint.MaxTranslationsPerRequest ).ToList();
            var untranslatedTexts = new List<UntranslatedTextInfo>();
            var jobs = new List<TranslationJob>();

            foreach( var kvp in kvps )
            {
               var key = kvp.Key;
               var job = kvp.Value;
               _unstartedJobs.Remove( key );
               Manager.UnstartedTranslations--;


               if( job.IsTranslatable )
               {
                  var unpreparedUntranslatedText = GetTextToTranslate( job );
                  var untranslatedText = PrepareUntranslatedText( unpreparedUntranslatedText, job );
                  if( CanTranslate( unpreparedUntranslatedText ) )
                  {
                     jobs.Add( job );
                     untranslatedTexts.Add( untranslatedText );
                     _ongoingJobs[ key ] = job;
                     Manager.OngoingTranslations++;

                     if( !Settings.EnableSilentMode ) XuaLogger.AutoTranslator.Debug( "Started: '" + unpreparedUntranslatedText + "'" );
                  }
                  else
                  {
                     XuaLogger.AutoTranslator.Warn( $"Dequeued: '{unpreparedUntranslatedText}' because the current endpoint has already failed this translation 3 times." );
                     job.State = TranslationJobState.Failed;
                     job.ErrorMessage = "The endpoint failed to perform this translation 3 or more times.";

                     InvokeJobFailedWithFallbaack( job );
                  }
               }
               else
               {
                  _ongoingJobs[ key ] = job;
                  Manager.OngoingTranslations++;
                  OnSingleTranslationCompleted( job, new[] { key.TemplatedOriginal_Text_ExternallyTrimmed }, false );
               }
            }

            if( jobs.Count > 0 )
            {
               AvailableBatchOperations--;
               var jobsArray = jobs.ToArray();

               CoroutineHelper.Instance.Start(
                  Translate(
                     untranslatedTexts.ToArray(),
                     Settings.FromLanguage,
                     Settings.Language,
                     translatedText => OnBatchTranslationCompleted( jobsArray, translatedText ),
                     ( msg, e ) => OnTranslationFailed( jobsArray, msg, e ) ) );
            }
         }
         finally
         {
            if( _unstartedJobs.Count == 0 )
            {
               Manager.UnscheduleUnstartedJobs( this );
            }
         }
      }


      public void HandleNextJob()
      {
         try
         {
            var kvp = _unstartedJobs.FirstOrDefault();

            var key = kvp.Key;
            var job = kvp.Value;
            _unstartedJobs.Remove( key );
            Manager.UnstartedTranslations--;

            if( job.IsTranslatable )
            {
               var unpreparedUntranslatedText = GetTextToTranslate( job );
               var untranslatedText = PrepareUntranslatedText( unpreparedUntranslatedText, job );
               if( CanTranslate( unpreparedUntranslatedText ) )
               {
                  _ongoingJobs[ key ] = job;
                  Manager.OngoingTranslations++;

                  if( !Settings.EnableSilentMode ) XuaLogger.AutoTranslator.Debug( "Started: '" + unpreparedUntranslatedText + "'" );
                  CoroutineHelper.Instance.Start(
                     Translate(
                        new[] { untranslatedText },
                        Settings.FromLanguage,
                        Settings.Language,
                        translatedText => OnSingleTranslationCompleted( job, translatedText, true ),
                        ( msg, e ) => OnTranslationFailed( new[] { job }, msg, e ) ) );
               }
               else
               {
                  XuaLogger.AutoTranslator.Warn( $"Dequeued: '{unpreparedUntranslatedText}' because the current endpoint has already failed this translation 3 times." );
                  job.State = TranslationJobState.Failed;
                  job.ErrorMessage = "The endpoint failed to perform this translation 3 or more times.";

                  InvokeJobFailedWithFallbaack( job );
               }
            }
            else
            {
               _ongoingJobs[ key ] = job;
               Manager.OngoingTranslations++;
               OnSingleTranslationCompleted( job, new[] { key.TemplatedOriginal_Text_ExternallyTrimmed }, false );
            }
         }
         finally
         {
            if( _unstartedJobs.Count == 0 )
            {
               Manager.UnscheduleUnstartedJobs( this );
            }
         }
      }

      private void OnBatchTranslationCompleted( TranslationJob[] jobs, string[] translatedTexts )
      {
         ConsecutiveErrors = 0;

         var succeeded = jobs.Length == translatedTexts.Length;
         if( succeeded )
         {
            for( int i = 0; i < jobs.Length; i++ )
            {
               var job = jobs[ i ];
               var translatedText = translatedTexts[ i ];

               job.TranslatedText = PostProcessTranslation( job.Key, translatedText, true );
               job.State = TranslationJobState.Succeeded;

               RemoveOngoingTranslation( job.Key );

               if( !Settings.EnableSilentMode ) XuaLogger.AutoTranslator.Info( $"Completed: '{job.Key.TemplatedOriginal_Text}' => '{job.TranslatedText}'" );

               Manager.InvokeJobCompleted( job );
            }
         }
         else
         {
            if( !HasBatchLogicFailed )
            {
               CoroutineHelper.Instance.Start( EnableBatchingAfterDelay() );
            }

            HasBatchLogicFailed = true;
            for( int i = 0; i < jobs.Length; i++ )
            {
               var job = jobs[ i ];

               var key = job.Key;
               AddUnstartedJob( key, job );
               RemoveOngoingTranslation( key );
            }

            XuaLogger.AutoTranslator.Error( "A batch operation failed. Disabling batching and restarting failed jobs." );
         }
      }

      private void OnSingleTranslationCompleted( TranslationJob job, string[] translatedTexts, bool useTranslatorFriendlyArgs )
      {
         var translatedText = translatedTexts[ 0 ];

         ConsecutiveErrors = 0;

         job.TranslatedText = PostProcessTranslation( job.Key, translatedText, useTranslatorFriendlyArgs );
         job.State = TranslationJobState.Succeeded;

         RemoveOngoingTranslation( job.Key );

         if( !Settings.EnableSilentMode ) XuaLogger.AutoTranslator.Info( $"Completed: '{job.Key.TemplatedOriginal_Text}' => '{job.TranslatedText}'" );

         Manager.InvokeJobCompleted( job );
      }

      private string PostProcessTranslation( UntranslatedText key, string translatedText, bool useTranslatorFriendlyArgs )
      {
         var hasTranslation = !string.IsNullOrEmpty( translatedText );
         if( hasTranslation )
         {
            translatedText = key.FixTranslatedText( translatedText, useTranslatorFriendlyArgs );
            translatedText = key.LeadingWhitespace + translatedText + key.TrailingWhitespace;

            if( Settings.Language == Settings.Romaji && Settings.RomajiPostProcessing != TextPostProcessing.None )
            {
               translatedText = RomanizationHelper.PostProcess( translatedText, Settings.RomajiPostProcessing );
            }
            else if( Settings.TranslationPostProcessing != TextPostProcessing.None )
            {
               translatedText = RomanizationHelper.PostProcess( translatedText, Settings.TranslationPostProcessing );
            }

            foreach( var kvp in Settings.Postprocessors )
            {
               translatedText = translatedText.Replace( kvp.Key, kvp.Value );
            }

            if( Settings.ForceSplitTextAfterCharacters > 0 )
            {
               translatedText = translatedText.SplitToLines( Settings.ForceSplitTextAfterCharacters, '\n', ' ', '　' );
            }
         }

         return translatedText;
      }

      private string PreProcessUntranslatedText( string text )
      {
         if( Settings.HtmlEntityPreprocessing )
         {
            text = WebUtility.HtmlDecode( text );
         }

         if( Settings.Preprocessors.Count == 0 ) return text;

         foreach( var kvp in Settings.Preprocessors )
         {
            text = text.Replace( kvp.Key, kvp.Value );
         }

         return text;
      }

      private void OnTranslationFailed( TranslationJob[] jobs, string error, Exception e )
      {
         if( e == null )
         {
            XuaLogger.AutoTranslator.Error( error );
         }
         else
         {
            XuaLogger.AutoTranslator.Error( e, error );
         }

         if( jobs.Length == 1 )
         {
            foreach( var job in jobs )
            {
               var key = job.Key;
               job.State = TranslationJobState.Failed;
               job.ErrorMessage = error;

               RemoveOngoingTranslation( key );

               RegisterTranslationFailureFor( key.TemplatedOriginal_Text );

               XuaLogger.AutoTranslator.Error( $"Failed: '{job.Key.TemplatedOriginal_Text}'" );

               InvokeJobFailedWithFallbaack( job );
            }
         }
         else
         {
            if( !HasBatchLogicFailed )
            {
               CoroutineHelper.Instance.Start( EnableBatchingAfterDelay() );
            }

            HasBatchLogicFailed = true;
            for( int i = 0; i < jobs.Length; i++ )
            {
               var job = jobs[ i ];

               var key = job.Key;
               AddUnstartedJob( key, job );
               RemoveOngoingTranslation( key );

               XuaLogger.AutoTranslator.Error( $"Failed: '{job.Key.TemplatedOriginal_Text}'" );
            }

            XuaLogger.AutoTranslator.Error( "A batch operation failed. Disabling batching and restarting failed jobs." );
         }

         if( !HasFailedDueToConsecutiveErrors )
         {
            ConsecutiveErrors++;

            if( HasFailedDueToConsecutiveErrors )
            {
               XuaLogger.AutoTranslator.Error( $"{Settings.MaxErrors} or more consecutive errors occurred. Shutting down translator endpoint." );

               ClearAllJobs();
            }
         }
      }

      private void InvokeJobFailedWithFallbaack( TranslationJob job )
      {
         if( job.AllowFallback && Manager.IsFallbackAvailableFor( this ) && !Manager.FallbackEndpoint.HasFailedDueToConsecutiveErrors )
         {
            XuaLogger.AutoTranslator.Warn( $"Retrying translation for '{job.Key.TemplatedOriginal_Text}' against fallback endpoint instead." );

            job.Endpoint = Manager.FallbackEndpoint;
            Manager.FallbackEndpoint.AddUnstartedJob( job.Key, job );
         }
         else
         {
            Manager.InvokeJobFailed( job );
         }
      }

      private IEnumerator EnableBatchingAfterDelay()
      {
         yield return CoroutineHelper.Instance.CreateWaitForSeconds( 60f );

         HasBatchLogicFailed = false;

         XuaLogger.AutoTranslator.Info( "Re-enabled batching." );
      }

      public TranslationJob EnqueueTranslation(
         object ui,
         UntranslatedText key,
         InternalTranslationResult translationResult,
         ParserTranslationContext context,
         UntranslatedTextInfo untranslatedTextContext,
         bool checkOtherEndpoints,
         bool saveResultGlobally,
         bool isTranslatable,
         bool allowFallback )
      {
         var added = AssociateWithExistingJobIfPossible( ui, key, translationResult, context, untranslatedTextContext, saveResultGlobally, allowFallback );
         if( added )
         {
            return null;
         }

         if( checkOtherEndpoints )
         {
            var endpoints = Manager.ConfiguredEndpoints;
            var len = endpoints.Count;
            for( int i = 0; i < len; i++ )
            {
               var endpoint = endpoints[ i ];
               if( endpoint == this ) continue;

               added = endpoint.AssociateWithExistingJobIfPossible( ui, key, translationResult, context, untranslatedTextContext, saveResultGlobally, allowFallback );
               if( added )
               {
                  return null;
               }
            }
         }

         if( !Settings.EnableSilentMode ) XuaLogger.AutoTranslator.Debug( "Queued: '" + key.TemplatedOriginal_Text + "'" );

         var newJob = new TranslationJob( this, key, saveResultGlobally, isTranslatable );
         newJob.Associate( key, ui, translationResult, context, untranslatedTextContext, saveResultGlobally, allowFallback );

         return AddUnstartedJob( key, newJob );
      }

      private bool AssociateWithExistingJobIfPossible(
         object ui,
         UntranslatedText key,
         InternalTranslationResult translationResult,
         ParserTranslationContext context,
         UntranslatedTextInfo untranslatedTextContext,
         bool saveResultGlobally,
         bool allowFallback )
      {
         if( _unstartedJobs.TryGetValue( key, out TranslationJob unstartedJob ) )
         {
            unstartedJob.Associate( key, ui, translationResult, context, untranslatedTextContext, saveResultGlobally, allowFallback );
            return true;
         }

         if( _ongoingJobs.TryGetValue( key, out TranslationJob ongoingJob ) )
         {
            ongoingJob.Associate( key, ui, translationResult, context, untranslatedTextContext, saveResultGlobally, allowFallback );
            return true;
         }

         return false;
      }

      private TranslationJob AddUnstartedJob( UntranslatedText key, TranslationJob job )
      {
         if( !_unstartedJobs.ContainsKey( key ) )
         {
            int countBefore = _unstartedJobs.Count;

            _unstartedJobs.Add( key, job );
            Manager.UnstartedTranslations++;

            if( countBefore == 0 )
            {
               Manager.ScheduleUnstartedJobs( this );
            }

            return job;
         }
         return null;
      }

      private void RemoveOngoingTranslation( UntranslatedText key )
      {
         if( _ongoingJobs.Remove( key ) )
         {
            Manager.OngoingTranslations--;
         }
      }

      public void ClearAllJobs()
      {
         var ongoingCount = _ongoingJobs.Count;
         var unstartedCount = _unstartedJobs.Count;

         var unstartedJobs = _unstartedJobs.ToList();

         _ongoingJobs.Clear();
         _unstartedJobs.Clear();

         foreach( var job in unstartedJobs )
         {
            XuaLogger.AutoTranslator.Warn( $"Dequeued: '{job.Key.TemplatedOriginal_Text}'" );
            job.Value.State = TranslationJobState.Failed;
            job.Value.ErrorMessage = "Translation failed because all jobs on endpoint was cleared.";

            Manager.InvokeJobFailed( job.Value );
         }

         Manager.OngoingTranslations -= ongoingCount;
         Manager.UnstartedTranslations -= unstartedCount;

         Manager.UnscheduleUnstartedJobs( this );
      }

      private bool CanTranslate( string untranslatedText )
      {
         if( _failedTranslations.TryGetValue( untranslatedText, out var count ) )
         {
            return count < Settings.MaxFailuresForSameTextPerEndpoint;
         }
         return true;
      }

      private void RegisterTranslationFailureFor( string untranslatedText )
      {
         byte count;
         if( !_failedTranslations.TryGetValue( untranslatedText, out count ) )
         {
            count = 1;
         }
         else
         {
            count++;
         }

         _failedTranslations[ untranslatedText ] = count;
      }

      public IEnumerator Translate( UntranslatedTextInfo[] untranslatedTextInfos, string from, string to, Action<string[]> success, Action<string, Exception> failure )
      {
         var startTime = Time.realtimeSinceStartup;
         var context = new TranslationContext( untranslatedTextInfos, from, to, success, failure );
         _ongoingTranslations++;

         //if( untranslatedTextInfos.Length > 0 && untranslatedTextInfos.Length <= 2 )
         //{
         //   var maxLength = untranslatedTextInfos.Max( x => x.UntranslatedText.Length );
         //   var untranslatedTextInfo = untranslatedTextInfos.First( x => x.UntranslatedText.Length == maxLength );
         //   if( untranslatedTextInfo.ContextBefore.Count == 0 )
         //   {
         //      foreach( var priorTranslation in _priorTranslations )
         //      {
         //         if( startTime - priorTranslation.Time < MaxPriorTranslationAge )
         //         {
         //            untranslatedTextInfo.ContextBefore.Add( priorTranslation.UntranslatedText );
         //         }
         //      }
         //      var parts = NewlineSplitter.Split( untranslatedTextInfo.UntranslatedText );
         //      foreach( var part in parts )
         //      {
         //         var isGarbage = NewlineSplitter.IsMatch( part );
         //         if( !isGarbage )
         //         {
         //            _priorTranslations.Add( new PriorTranslation { Time = startTime, UntranslatedText = part } ); ;
         //         }
         //      }
         //      while( _priorTranslations.Count > MaxPriorTranslations )
         //      {
         //         _priorTranslations.RemoveAt( 0 );
         //      }
         //   }
         //}

         try
         {
            if( Settings.SimulateDelayedError )
            {
               yield return CoroutineHelper.Instance.CreateWaitForSeconds( 1f );

               context.FailWithoutThrowing( "Simulating delayed error. Press CTRL+ALT+NP8 to disable!", null );
            }
            else if( Settings.SimulateError )
            {
               context.FailWithoutThrowing( "Simulating error. Press CTRL+ALT+NP9 to disable!", null );
            }
            else
            {
               bool ok = false;
               var iterator = Endpoint.Translate( context );
               if( iterator != null )
               {
               TryMe: try
                  {
                     ok = iterator.MoveNext();

                     // check for timeout
                     var now = Time.realtimeSinceStartup;
                     if( now - startTime > Settings.Timeout )
                     {
                        ok = false;
                        context.FailWithoutThrowing( $"Timeout occurred during translation (took more than {Settings.Timeout} seconds)", null );
                     }
                  }
                  catch( TranslationContextException )
                  {
                     ok = false;
                  }
                  catch( Exception e )
                  {
                     ok = false;
                     context.FailWithoutThrowing( "Error occurred during translation.", e );
                  }

                  if( ok )
                  {
                     yield return iterator.Current;
                     goto TryMe;
                  }
               }
            }
         }
         finally
         {
            _ongoingTranslations--;

            context.FailIfNotCompleted();
         }
      }
   }
}<|MERGE_RESOLUTION|>--- conflicted
+++ resolved
@@ -282,14 +282,7 @@
 
       private string GetTextToTranslate( TranslationJob job )
       {
-<<<<<<< HEAD
          var removeInternalWhitespace = Settings.IgnoreWhitespaceInDialogue && job.Key.Original_Text.Length > Settings.MinDialogueChars;
-=======
-         bool isNgui = job.Components.Any( x => x.Item.IsNGUI() )
-            || job.Contexts.Any( x => x.Component.IsNGUI() );
-
-         var removeInternalWhitespace = ( Settings.IgnoreWhitespaceInDialogue && job.Key.Original_Text.Length > Settings.MinDialogueChars ) || ( Settings.IgnoreWhitespaceInNGUI && isNgui );
->>>>>>> 953b93b5
 
          string text;
          if( removeInternalWhitespace )
