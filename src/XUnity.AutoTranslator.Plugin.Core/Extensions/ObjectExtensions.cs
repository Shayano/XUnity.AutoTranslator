﻿using System;
using System.Collections.Generic;
using System.Linq;
using System.Text;
using System.Threading;
<<<<<<< HEAD
using UnityEngine.UI;
using XUnity.AutoTranslator.Plugin.Core.Constants;
=======
using UnityEngine;
using XUnity.AutoTranslator.Plugin.Core.Configuration;
>>>>>>> 07b5fee8
using XUnity.AutoTranslator.Plugin.Core.Utilities;

namespace XUnity.AutoTranslator.Plugin.Core.Extensions
{
   public static class ObjectExtensions
   {
      private static readonly object Sync = new object();
      private static readonly WeakDictionary<object, object> DynamicFields = new WeakDictionary<object, object>();
      
      public static bool SupportsStabilization( this object ui )
      {
         if( ui == null ) return false;

         var type = ui.GetType();

         return ui is Text
            || ( Types.UILabel != null && Types.UILabel.IsAssignableFrom( type ) )
            || ( Types.TMP_Text != null && Types.TMP_Text.IsAssignableFrom( type ) );
      }

      public static bool SupportsRichText( this object ui )
      {
         if( ui == null ) return false;

         var type = ui.GetType();

         return ( ui as Text )?.supportRichText == true
            || ( Types.AdvCommand != null && Types.AdvCommand.IsAssignableFrom( type ) );
      }

      public static TranslationInfo GetTranslationInfo( this object obj, bool isAwakening )
      {
<<<<<<< HEAD
         if( !obj.SupportsStabilization() ) return null;
=======
         if( !Settings.EnableObjectTracking ) return null;

         if( obj is GUIContent ) return null;
>>>>>>> 07b5fee8

         var info = obj.Get<TranslationInfo>();

         info.IsAwake = info.IsAwake || isAwakening;

         return info;
      }

      public static T Get<T>( this object obj )
         where T : new()
      {
         lock( Sync )
         {
            if( DynamicFields.TryGetValue( obj, out object value ) )
            {
               return (T)value;
            }
            else
            {
               var t = new T();
               DynamicFields[ obj ] = t;
               return t;
            }
         }
      }

      public static void Cull()
      {
         lock( Sync )
         {
            DynamicFields.RemoveCollectedEntries();
         }
      }

      public static List<KeyValuePair<object, object>> GetAllRegisteredObjects()
      {
         lock( Sync )
         {
            return DynamicFields.ToList();
         }
      }

      public static void Remove( object obj )
      {
         lock( Sync )
         {
            DynamicFields.Remove( obj );
         }
      }
   }
}<|MERGE_RESOLUTION|>--- conflicted
+++ resolved
@@ -3,13 +3,10 @@
 using System.Linq;
 using System.Text;
 using System.Threading;
-<<<<<<< HEAD
+using UnityEngine;
+using XUnity.AutoTranslator.Plugin.Core.Configuration;
 using UnityEngine.UI;
 using XUnity.AutoTranslator.Plugin.Core.Constants;
-=======
-using UnityEngine;
-using XUnity.AutoTranslator.Plugin.Core.Configuration;
->>>>>>> 07b5fee8
 using XUnity.AutoTranslator.Plugin.Core.Utilities;
 
 namespace XUnity.AutoTranslator.Plugin.Core.Extensions
@@ -42,13 +39,9 @@
 
       public static TranslationInfo GetTranslationInfo( this object obj, bool isAwakening )
       {
-<<<<<<< HEAD
-         if( !obj.SupportsStabilization() ) return null;
-=======
          if( !Settings.EnableObjectTracking ) return null;
 
-         if( obj is GUIContent ) return null;
->>>>>>> 07b5fee8
+         if( !obj.SupportsStabilization() ) return null;
 
          var info = obj.Get<TranslationInfo>();
 
