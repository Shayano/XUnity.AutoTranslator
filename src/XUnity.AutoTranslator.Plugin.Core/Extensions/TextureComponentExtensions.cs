--- conflicted
+++ resolved
@@ -1,108 +1,30 @@
-<<<<<<< HEAD
 ﻿using System;
 using System.Collections.Generic;
 using System.Linq;
 using System.Text;
 using XUnity.AutoTranslator.Plugin.Core.Extensions;
-=======
-﻿using UnityEngine;
-using XUnity.AutoTranslator.Plugin.Core.Configuration;
-using XUnity.AutoTranslator.Plugin.Core.Constants;
-using XUnity.AutoTranslator.Plugin.Core.Hooks;
-using XUnity.Common.Constants;
-using XUnity.Common.Harmony;
->>>>>>> 953b93b5
 using XUnity.Common.Utilities;
 
 namespace XUnity.AutoTranslator.Plugin.Core.Extensions
 {
    internal static class TextureComponentExtensions
    {
-      public static ImageTranslationInfo GetOrCreateImageTranslationInfo( this object ui )
+      public static ImageTranslationInfo GetOrCreateImageTranslationInfo(this object obj, Texture2D originalTexture)
       {
-         return ui.GetOrCreateExtensionData<ImageTranslationInfo>();
+         if (obj == null) return null;
+
+         var iti = obj.GetOrCreateExtensionData<ImageTranslationInfo>();
+         if (iti.Original == null) iti.Initialize(originalTexture);
+
+         return iti;
       }
 
-<<<<<<< HEAD
       public static TextureTranslationInfo GetOrCreateTextureTranslationInfo( this object texture )
       {
          var tti = texture.GetOrCreateExtensionData<TextureTranslationInfo>();
          tti.Initialize( texture );
 
          return tti;
-=======
-      public static Sprite SetTexture( this object ui, Texture2D texture, Sprite sprite, bool isPrefixHooked )
-      {
-         if( ui == null ) return null;
-
-         var currentTexture = ui.GetTexture();
-
-         if( currentTexture != texture )
-         {
-            if( Settings.EnableSpriteRendererHooking && ui is SpriteRenderer sr )
-            {
-               if( isPrefixHooked )
-               {
-                  return SafeCreateSprite( sr, sprite, texture );
-               }
-               else
-               {
-                  return SafeSetSprite( sr, sprite, texture );
-               }
-            }
-            else
-            {
-               // This logic is only used in legacy mode and is not verified with NGUI
-               var type = ui.GetType();
-               type.CachedProperty( MainTexturePropertyName )?.Set( ui, texture );
-               type.CachedProperty( TexturePropertyName )?.Set( ui, texture );
-               type.CachedProperty( CapitalMainTexturePropertyName )?.Set( ui, texture );
-
-               // special handling for UnityEngine.UI.Image
-               var material = type.CachedProperty( "material" )?.Get( ui );
-               if( material != null )
-               {
-                  var mainTextureProperty = material.GetType().CachedProperty( MainTexturePropertyName );
-                  var materialTexture = mainTextureProperty?.Get( material );
-                  if( ReferenceEquals( materialTexture, currentTexture ) )
-                  {
-                     mainTextureProperty?.Set( material, texture );
-                  }
-               }
-            }
-         }
-
-         return null;
-      }
-
-      private static Sprite SafeSetSprite( SpriteRenderer sr, Sprite sprite, Texture2D texture )
-      {
-         var newSprite = Sprite.Create( texture, sprite != null ? sprite.rect : sr.sprite.rect, Vector2.zero );
-         sr.sprite = newSprite;
-         return newSprite;
-      }
-
-      private static Sprite SafeCreateSprite( SpriteRenderer sr, Sprite sprite, Texture2D texture )
-      {
-         var newSprite = Sprite.Create( texture, sprite != null ? sprite.rect : sr.sprite.rect, Vector2.zero );
-         return newSprite;
-      }
-
-      public static void SetAllDirtyEx( this object ui )
-      {
-         if( ui == null ) return;
-
-         var type = ui.GetType();
-
-         if( ClrTypes.Graphic != null && ClrTypes.Graphic.IsAssignableFrom( type ) )
-         {
-            ClrTypes.Graphic.CachedMethod( SetAllDirtyMethodName ).Invoke( ui );
-         }
-         else if( ui is not SpriteRenderer )
-         {
-            AccessToolsShim.Method( type, MarkAsChangedMethodName )?.Invoke( ui, null );
-         }
->>>>>>> 953b93b5
       }
    }
 }