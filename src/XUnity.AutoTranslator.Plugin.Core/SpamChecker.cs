﻿using System;
using System.Collections.Generic;
using System.Linq;
using System.Text;
using UnityEngine;
using XUnity.AutoTranslator.Plugin.Core.Configuration;
using XUnity.AutoTranslator.Plugin.Core.Endpoints;
using XUnity.AutoTranslator.Plugin.Core.Extensions;
using XUnity.AutoTranslator.Plugin.Core.Support;
using XUnity.Common.Extensions;
using XUnity.Common.Logging;
using XUnity.Common.Support;

namespace XUnity.AutoTranslator.Plugin.Core
{
   class SpamChecker
   {
      private int[] _currentTranslationsQueuedPerSecondRollingWindow = new int[ Settings.TranslationQueueWatchWindow ];
      private float? _timeExceededThreshold;
      private float _translationsQueuedPerSecond;

      private string[] _previouslyQueuedText = new string[ Settings.PreviousTextStaggerCount ];
      private int _staggerTextCursor = 0;
      private int _concurrentStaggers = 0;
      private int _lastStaggerCheckFrame = -1;

      private int _frameForLastQueuedTranslation = -1;
      private int _consecutiveFramesTranslated = 0;

      private int _secondForQueuedTranslation = -1;
      private int _consecutiveSecondsTranslated = 0;

      private TranslationManager _translationManager;

      public SpamChecker( TranslationManager translationManager )
      {
         _translationManager = translationManager;
      }

      public void PerformChecks( string untranslatedText, TranslationEndpointManager endpoint )
      {
         CheckStaggerText( untranslatedText );
         CheckConsecutiveFrames();
         CheckConsecutiveSeconds( endpoint );
         CheckThresholds( endpoint );
      }

      public void Update()
      {
         PeriodicResetFrameCheck();
         ResetThresholdTimerIfRequired();
      }

      private void CheckConsecutiveSeconds( TranslationEndpointManager endpoint )
      {
         var currentSecond = (int)Time.time;
         var lastSecond = currentSecond - 1;

         if( lastSecond == _secondForQueuedTranslation )
         {
            // we also queued something last frame, lets increment our counter
            _consecutiveSecondsTranslated++;

            if( _consecutiveSecondsTranslated > Settings.MaximumConsecutiveSecondsTranslated && endpoint.EnableSpamChecks )
            {
               // Shutdown, this wont be tolerated!!!
               _translationManager.ClearAllJobs();

               Settings.IsShutdown = true;
               XuaLogger.AutoTranslator.Error( $"SPAM DETECTED: Translations were queued every second for more than {Settings.MaximumConsecutiveSecondsTranslated} consecutive seconds. Shutting down plugin." );
            }

         }
         else if( currentSecond == _secondForQueuedTranslation )
         {
            // do nothing, there may be multiple translations per frame, that wont increase this counter
         }
         else
         {
            // but if multiple Update frames has passed, we will reset the counter
            _consecutiveSecondsTranslated = 0;
         }

         _secondForQueuedTranslation = currentSecond;
      }

      private void CheckConsecutiveFrames()
      {
         var currentFrame = Time.frameCount;
         var lastFrame = currentFrame - 1;

         if( lastFrame == _frameForLastQueuedTranslation )
         {
            // we also queued something last frame, lets increment our counter
            _consecutiveFramesTranslated++;

            if( _consecutiveFramesTranslated > Settings.MaximumConsecutiveFramesTranslated )
            {
               // Shutdown, this wont be tolerated!!!
               _translationManager.ClearAllJobs();

               Settings.IsShutdown = true;
               XuaLogger.AutoTranslator.Error( $"SPAM DETECTED: Translations were queued every frame for more than {Settings.MaximumConsecutiveFramesTranslated} consecutive frames. Shutting down plugin." );
            }

         }
         else if( currentFrame == _frameForLastQueuedTranslation )
         {
            // do nothing, there may be multiple translations per frame, that wont increase this counter
         }
         else if( _consecutiveFramesTranslated > 0 )
         {
            // but if multiple Update frames has passed, we will reset the counter
            _consecutiveFramesTranslated--;
         }

         _frameForLastQueuedTranslation = currentFrame;
      }

      private void PeriodicResetFrameCheck()
      {
         var currentSecond = (int)Time.time;
         if( currentSecond % 100 == 0 )
         {
            _consecutiveFramesTranslated = 0;
         }
      }

      private void CheckStaggerText( string untranslatedText )
      {
         var currentFrame = Time.frameCount;
         if( currentFrame != _lastStaggerCheckFrame )
         {
            _lastStaggerCheckFrame = currentFrame;

            bool wasProblematic = false;

            for( int i = 0; i < _previouslyQueuedText.Length; i++ )
            {
               var previouslyQueuedText = _previouslyQueuedText[ i ];

               if( previouslyQueuedText != null )
               {
                  if( untranslatedText.RemindsOf( previouslyQueuedText ) )
                  {
                     wasProblematic = true;
                     break;
                  }

               }
            }

            if( wasProblematic )
            {
               _concurrentStaggers++;
               if( _concurrentStaggers > Settings.MaximumStaggers )
               {
                  _translationManager.ClearAllJobs();

                  Settings.IsShutdown = true;
                  XuaLogger.AutoTranslator.Error( $"SPAM DETECTED: Text that is 'scrolling in' is being translated. Disable that feature. Shutting down plugin." );
               }
            }
            else
            {
               _concurrentStaggers = 0;
            }

            _previouslyQueuedText[ _staggerTextCursor % _previouslyQueuedText.Length ] = untranslatedText;
            _staggerTextCursor++;
         }
      }

      private void CheckThresholds( TranslationEndpointManager endpoint )
      {
         if( _translationManager.UnstartedTranslations > Settings.MaxUnstartedJobs )
         {
            _translationManager.ClearAllJobs();

            Settings.IsShutdown = true;
            XuaLogger.AutoTranslator.Error( $"SPAM DETECTED: More than {Settings.MaxUnstartedJobs} queued for translations due to unknown reasons. Shutting down plugin." );
         }

         var time = Time.time;
         var previousIdx = ( (int)( time - Time.deltaTime ) ) % Settings.TranslationQueueWatchWindow;
         var newIdx = ( (int)time ) % Settings.TranslationQueueWatchWindow;
         if( previousIdx != newIdx )
         {
            _currentTranslationsQueuedPerSecondRollingWindow[ newIdx ] = 0;
         }
         _currentTranslationsQueuedPerSecondRollingWindow[ newIdx ]++;

         var translationsInWindow = _currentTranslationsQueuedPerSecondRollingWindow.Sum();
         _translationsQueuedPerSecond = (float)translationsInWindow / Settings.TranslationQueueWatchWindow;
         if( _translationsQueuedPerSecond > Settings.MaxTranslationsQueuedPerSecond )
         {
            if( !_timeExceededThreshold.HasValue )
            {
               _timeExceededThreshold = time;
            }

<<<<<<< HEAD
            if( time - _timeExceededThreshold.Value > Settings.MaxSecondsAboveTranslationThreshold )
=======
            if( Time.time - _timeExceededThreshold.Value > Settings.MaxSecondsAboveTranslationThreshold && endpoint.EnableSpamChecks )
>>>>>>> 97e68e43
            {
               _translationManager.ClearAllJobs();

               Settings.IsShutdown = true;
               XuaLogger.AutoTranslator.Error( $"SPAM DETECTED: More than {Settings.MaxTranslationsQueuedPerSecond} translations per seconds queued for a {Settings.MaxSecondsAboveTranslationThreshold} second period. Shutting down plugin." );
            }
         }
         else
         {
            _timeExceededThreshold = null;
         }
      }

      private void ResetThresholdTimerIfRequired()
      {
         var time = Time.time;
         var previousIdx = ( (int)( time - Time.deltaTime ) ) % Settings.TranslationQueueWatchWindow;
         var newIdx = ( (int)time ) % Settings.TranslationQueueWatchWindow;
         if( previousIdx != newIdx )
         {
            _currentTranslationsQueuedPerSecondRollingWindow[ newIdx ] = 0;
         }

         var translationsInWindow = _currentTranslationsQueuedPerSecondRollingWindow.Sum();
         _translationsQueuedPerSecond = (float)translationsInWindow / Settings.TranslationQueueWatchWindow;

         if( _translationsQueuedPerSecond <= Settings.MaxTranslationsQueuedPerSecond )
         {
            _timeExceededThreshold = null;
         }
      }
   }
}<|MERGE_RESOLUTION|>--- conflicted
+++ resolved
@@ -199,11 +199,7 @@
                _timeExceededThreshold = time;
             }
 
-<<<<<<< HEAD
-            if( time - _timeExceededThreshold.Value > Settings.MaxSecondsAboveTranslationThreshold )
-=======
-            if( Time.time - _timeExceededThreshold.Value > Settings.MaxSecondsAboveTranslationThreshold && endpoint.EnableSpamChecks )
->>>>>>> 97e68e43
+            if( time - _timeExceededThreshold.Value > Settings.MaxSecondsAboveTranslationThreshold && endpoint.EnableSpamChecks )
             {
                _translationManager.ClearAllJobs();
 
