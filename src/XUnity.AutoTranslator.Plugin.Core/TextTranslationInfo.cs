﻿using System;
using System.Collections.Generic;
using System.Linq;
using System.Text;
using XUnity.AutoTranslator.Plugin.Core.Extensions;
using XUnity.AutoTranslator.Plugin.Core.UIResize;

namespace XUnity.AutoTranslator.Plugin.Core
{
   internal abstract class TextTranslationInfo
   {
      private bool _initialized = false;

      public string OriginalText { get; set; }
      public string TranslatedText { get; set; }
      public bool IsTranslated { get; set; }
<<<<<<< HEAD
      public bool IsCurrentlySettingText { get; set; }
=======
      public bool IsCurrentlySettingText { get; set; } // TODO: REMOVE; Why is this even here?
      public bool ShouldIgnore { get; set; }
>>>>>>> eece8aa8

      public bool IsStabilizingText { get; set; }
      public bool IsKnownTextComponent { get; set; }
      public bool SupportsStabilization { get; set; }

      public IReadOnlyTextTranslationCache TextCache { get; set; }

      public void Initialize( object ui )
      {
         if( !_initialized )
         {
            _initialized = true;

            IsKnownTextComponent = ui.IsKnownTextType();
            SupportsStabilization = ui.SupportsStabilization();
            ShouldIgnore = ShouldIgnoreTextComponent( ui );
         }
      }

<<<<<<< HEAD
      public void Reset( string newText )
=======
      public bool ShouldIgnoreTextComponent( object ui )
      {
         if( ui is Component component )
         {
            // dummy check
            var go = component.gameObject;
            var ignore = go.HasIgnoredName();
            if( ignore )
            {
               return true;
            }

            var inputField = go.GetFirstComponentInSelfOrAncestor( ClrTypes.InputField );
            if( inputField != null )
            {
               if( ClrTypes.InputField_Properties.Placeholder != null )
               {
                  var placeholder = ClrTypes.InputField_Properties.Placeholder.Get( inputField );
                  return !ReferenceEquals( placeholder, ui );
               }
            }

            inputField = go.GetFirstComponentInSelfOrAncestor( ClrTypes.TMP_InputField );
            if( inputField != null )
            {
               if( ClrTypes.TMP_InputField_Properties.Placeholder != null )
               {
                  var placeholder = ClrTypes.TMP_InputField_Properties.Placeholder.Get( inputField );
                  return !ReferenceEquals( placeholder, ui );
               }
            }

            inputField = go.GetFirstComponentInSelfOrAncestor( ClrTypes.UIInput );

            return inputField != null;
         }

         return false;
      }

      public void ResetScrollIn( object graphic )
      {
         if( !_hasCheckedTypeWriter )
         {
            _hasCheckedTypeWriter = true;

            if( ClrTypes.Typewriter != null )
            {
               var ui = graphic as Component;
               if( ui != null )
               {
                  _typewriter = (MonoBehaviour)ui.GetComponent( ClrTypes.Typewriter );
               }
            }
         }

         if( _typewriter != null )
         {
            AccessToolsShim.Method( ClrTypes.Typewriter, "OnEnable" )?.Invoke( _typewriter, null );
         }
      }

      public void ChangeFont( object ui )
      {
         if( ui == null ) return;

         var type = ui.GetType();

         if( ClrTypes.Text != null && ClrTypes.Text.IsAssignableFrom( type ) )
         {
            if( string.IsNullOrEmpty( Settings.OverrideFont ) ) return;

            var Text_fontProperty = ClrTypes.Text_Properties.Font;
            var Text_fontSizeProperty = ClrTypes.Text_Properties.FontSize;

            var previousFont = (Font)Text_fontProperty.Get( ui );
            var Font_fontSizeProperty = ClrTypes.Font_Properties.FontSize;

            var newFont = FontCache.GetOrCreate( (int?)Font_fontSizeProperty?.Get( previousFont ) ?? (int)Text_fontSizeProperty.Get( ui ) );
            if( newFont == null || previousFont == null ) return;

            if( !ReferenceEquals( newFont, previousFont ) )
            {
               Text_fontProperty.Set( ui, newFont );
               _unfont = obj =>
               {
                  Text_fontProperty.Set( obj, previousFont );
               };
            }
         }
         else if( ( ClrTypes.TextMeshPro != null && ClrTypes.TextMeshPro.IsAssignableFrom( type ) )
            || ( ClrTypes.TextMeshProUGUI != null && ClrTypes.TextMeshProUGUI.IsAssignableFrom( type ) ) )
         {
            if( string.IsNullOrEmpty( Settings.OverrideFontTextMeshPro ) ) return;

            var fontProperty = type.CachedProperty( "font" );

            var previousFont = fontProperty.Get( ui );
            var newFont = FontCache.GetOrCreateTextMeshProFont();
            if( newFont == null || previousFont == null ) return;

            if( !ReferenceEquals( newFont, previousFont ) )
            {
               fontProperty.Set( ui, newFont );
               _unfont = obj =>
               {
                  fontProperty.Set( obj, previousFont );
               };
            }
         }
      }

      public void UnchangeFont( object ui )
      {
         if( ui == null ) return;

         _unfont?.Invoke( ui );
         _unfont = null;
      }

      public static float GetComponentWidth( Component component )
>>>>>>> eece8aa8
      {
         IsTranslated = false;
         TranslatedText = null;
         OriginalText = newText;
      }

      public void SetTranslatedText( string translatedText )
      {
         IsTranslated = true;
         TranslatedText = translatedText;
      }

      public abstract void ResetScrollIn( object ui );

      public abstract void ChangeFont( object ui );

      public abstract void UnchangeFont( object ui );

      public abstract void ResizeUI( object ui, UIResizeCache cache );

      public abstract void UnresizeUI( object ui );
   }
}<|MERGE_RESOLUTION|>--- conflicted
+++ resolved
@@ -14,16 +14,12 @@
       public string OriginalText { get; set; }
       public string TranslatedText { get; set; }
       public bool IsTranslated { get; set; }
-<<<<<<< HEAD
       public bool IsCurrentlySettingText { get; set; }
-=======
-      public bool IsCurrentlySettingText { get; set; } // TODO: REMOVE; Why is this even here?
-      public bool ShouldIgnore { get; set; }
->>>>>>> eece8aa8
 
       public bool IsStabilizingText { get; set; }
       public bool IsKnownTextComponent { get; set; }
       public bool SupportsStabilization { get; set; }
+      public bool ShouldIgnore { get; set; }
 
       public IReadOnlyTextTranslationCache TextCache { get; set; }
 
@@ -39,131 +35,7 @@
          }
       }
 
-<<<<<<< HEAD
       public void Reset( string newText )
-=======
-      public bool ShouldIgnoreTextComponent( object ui )
-      {
-         if( ui is Component component )
-         {
-            // dummy check
-            var go = component.gameObject;
-            var ignore = go.HasIgnoredName();
-            if( ignore )
-            {
-               return true;
-            }
-
-            var inputField = go.GetFirstComponentInSelfOrAncestor( ClrTypes.InputField );
-            if( inputField != null )
-            {
-               if( ClrTypes.InputField_Properties.Placeholder != null )
-               {
-                  var placeholder = ClrTypes.InputField_Properties.Placeholder.Get( inputField );
-                  return !ReferenceEquals( placeholder, ui );
-               }
-            }
-
-            inputField = go.GetFirstComponentInSelfOrAncestor( ClrTypes.TMP_InputField );
-            if( inputField != null )
-            {
-               if( ClrTypes.TMP_InputField_Properties.Placeholder != null )
-               {
-                  var placeholder = ClrTypes.TMP_InputField_Properties.Placeholder.Get( inputField );
-                  return !ReferenceEquals( placeholder, ui );
-               }
-            }
-
-            inputField = go.GetFirstComponentInSelfOrAncestor( ClrTypes.UIInput );
-
-            return inputField != null;
-         }
-
-         return false;
-      }
-
-      public void ResetScrollIn( object graphic )
-      {
-         if( !_hasCheckedTypeWriter )
-         {
-            _hasCheckedTypeWriter = true;
-
-            if( ClrTypes.Typewriter != null )
-            {
-               var ui = graphic as Component;
-               if( ui != null )
-               {
-                  _typewriter = (MonoBehaviour)ui.GetComponent( ClrTypes.Typewriter );
-               }
-            }
-         }
-
-         if( _typewriter != null )
-         {
-            AccessToolsShim.Method( ClrTypes.Typewriter, "OnEnable" )?.Invoke( _typewriter, null );
-         }
-      }
-
-      public void ChangeFont( object ui )
-      {
-         if( ui == null ) return;
-
-         var type = ui.GetType();
-
-         if( ClrTypes.Text != null && ClrTypes.Text.IsAssignableFrom( type ) )
-         {
-            if( string.IsNullOrEmpty( Settings.OverrideFont ) ) return;
-
-            var Text_fontProperty = ClrTypes.Text_Properties.Font;
-            var Text_fontSizeProperty = ClrTypes.Text_Properties.FontSize;
-
-            var previousFont = (Font)Text_fontProperty.Get( ui );
-            var Font_fontSizeProperty = ClrTypes.Font_Properties.FontSize;
-
-            var newFont = FontCache.GetOrCreate( (int?)Font_fontSizeProperty?.Get( previousFont ) ?? (int)Text_fontSizeProperty.Get( ui ) );
-            if( newFont == null || previousFont == null ) return;
-
-            if( !ReferenceEquals( newFont, previousFont ) )
-            {
-               Text_fontProperty.Set( ui, newFont );
-               _unfont = obj =>
-               {
-                  Text_fontProperty.Set( obj, previousFont );
-               };
-            }
-         }
-         else if( ( ClrTypes.TextMeshPro != null && ClrTypes.TextMeshPro.IsAssignableFrom( type ) )
-            || ( ClrTypes.TextMeshProUGUI != null && ClrTypes.TextMeshProUGUI.IsAssignableFrom( type ) ) )
-         {
-            if( string.IsNullOrEmpty( Settings.OverrideFontTextMeshPro ) ) return;
-
-            var fontProperty = type.CachedProperty( "font" );
-
-            var previousFont = fontProperty.Get( ui );
-            var newFont = FontCache.GetOrCreateTextMeshProFont();
-            if( newFont == null || previousFont == null ) return;
-
-            if( !ReferenceEquals( newFont, previousFont ) )
-            {
-               fontProperty.Set( ui, newFont );
-               _unfont = obj =>
-               {
-                  fontProperty.Set( obj, previousFont );
-               };
-            }
-         }
-      }
-
-      public void UnchangeFont( object ui )
-      {
-         if( ui == null ) return;
-
-         _unfont?.Invoke( ui );
-         _unfont = null;
-      }
-
-      public static float GetComponentWidth( Component component )
->>>>>>> eece8aa8
       {
          IsTranslated = false;
          TranslatedText = null;
@@ -176,6 +48,8 @@
          TranslatedText = translatedText;
       }
 
+      public abstract bool ShouldIgnoreTextComponent( object ui );
+
       public abstract void ResetScrollIn( object ui );
 
       public abstract void ChangeFont( object ui );
