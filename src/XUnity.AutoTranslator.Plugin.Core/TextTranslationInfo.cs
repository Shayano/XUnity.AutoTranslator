﻿using System;
using System.Collections.Generic;
using System.Linq;
using System.Text;
using UnityEngine;
using XUnity.AutoTranslator.Plugin.Core.Configuration;
using XUnity.AutoTranslator.Plugin.Core.Extensions;
using XUnity.AutoTranslator.Plugin.Core.Fonts;
using XUnity.AutoTranslator.Plugin.Core.Text;
using XUnity.AutoTranslator.Plugin.Core.UIResize;
using XUnity.AutoTranslator.Plugin.Shims;
using XUnity.Common.Constants;
using XUnity.Common.Harmony;
using XUnity.Common.Utilities;

namespace XUnity.AutoTranslator.Plugin.Core
{
   internal sealed class TextTranslationInfo
   {
      private Action<object> _unresizeFont;
      private Action<object> _unfont;

#if MANAGED
      private bool _hasCheckedTypeWriter;
      private MonoBehaviour _typewriter;
      private float? _alteredLineSpacing;
#endif
      private int? _alteredFontSize;

      private bool _initialized = false;
      private HashSet<string> _redirectedTranslations;

      public string OriginalText { get; set; }
      public string TranslatedText { get; set; }
      public bool IsTranslated { get; set; }
      public bool IsCurrentlySettingText { get; set; }

      public bool IsStabilizingText { get; set; }
      public bool IsKnownTextComponent { get; set; }
      public bool SupportsStabilization { get; set; }
      public bool ShouldIgnore { get; set; }

      public HashSet<string> RedirectedTranslations => _redirectedTranslations ?? ( _redirectedTranslations = new HashSet<string>() );

      public IReadOnlyTextTranslationCache TextCache { get; set; }

      public void Initialize( object ui )
      {
         if( !_initialized )
         {
            _initialized = true;

            IsKnownTextComponent = ui.IsKnownTextType();
            SupportsStabilization = ui.SupportsStabilization();
            ShouldIgnore = ShouldIgnoreTextComponent( ui );
         }
      }

      public void Reset( string newText )
      {
         IsTranslated = false;
         TranslatedText = null;
         OriginalText = newText;
      }

      public void SetTranslatedText( string translatedText )
      {
         IsTranslated = true;
         TranslatedText = translatedText;
      }

      public bool ShouldIgnoreTextComponent( object ui )
      {
         if( ui is Component component )
         {
            var go = component.gameObject;
            var ignore = go.HasIgnoredName();
            if( ignore )
            {
               return true;
            }

            Component inputField = null;
#if MANAGED
            inputField = go.GetFirstComponentInSelfOrAncestor( UnityTypes.InputField );
            if( inputField != null )
            {
               if( UnityTypes.InputField_Properties.Placeholder != null )
               {
                  var placeholder = UnityTypes.InputField_Properties.Placeholder.Get( inputField );
                  return !ReferenceEquals( placeholder, ui );
               }
            }

            inputField = go.GetFirstComponentInSelfOrAncestor( UnityTypes.TMP_InputField );
            if( inputField != null )
            {
               if( UnityTypes.TMP_InputField_Properties.Placeholder != null )
               {
                  var placeholder = UnityTypes.TMP_InputField_Properties.Placeholder.Get( inputField );
                  return !ReferenceEquals( placeholder, ui );
               }
            }

            inputField = go.GetFirstComponentInSelfOrAncestor( UnityTypes.UIInput );
#else
            if( UnityTypes.InputField != null )
            {
               inputField = component.gameObject.GetFirstComponentInSelfOrAncestor( UnityTypes.InputField.Il2CppType );
               if( inputField != null )
               {
                  if( UnityTypes.InputField_Properties.Placeholder != null )
                  {
                     var placeholder = (Component)UnityTypes.InputField_Properties.Placeholder.Get( inputField );
                     return !Il2CppObjectReferenceComparer.Default.Equals( placeholder, component );
                  }
               }
            }

            if( UnityTypes.TMP_InputField != null )
            {
               inputField = component.gameObject.GetFirstComponentInSelfOrAncestor( UnityTypes.TMP_InputField.Il2CppType );
               if( inputField != null )
               {
                  if( UnityTypes.TMP_InputField_Properties.Placeholder != null )
                  {
                     var placeholder = (Component)UnityTypes.TMP_InputField_Properties.Placeholder.Get( inputField );
                     return !Il2CppObjectReferenceComparer.Default.Equals( placeholder, component );
                  }
               }
            }

            inputField = go.GetFirstComponentInSelfOrAncestor( UnityTypes.UIInput?.Il2CppType );
#endif

            return inputField != null;
         }

         return false;
      }

      public void ResetScrollIn( object ui )
      {
#if MANAGED
         if( !_hasCheckedTypeWriter )
         {
            _hasCheckedTypeWriter = true;

            if( UnityTypes.Typewriter != null )
            {
               var component = ui as Component;
               if( ui != null )
               {
                  _typewriter = (MonoBehaviour)component.GetComponent( UnityTypes.Typewriter );
               }
            }
         }

         if( _typewriter != null )
         {
            AccessToolsShim.Method( UnityTypes.Typewriter, "OnEnable" )?.Invoke( _typewriter, null );
         }
#endif
      }

      public void ChangeFont( object ui )
      {
#if MANAGED
         if( ui == null ) return;

         var type = ui.GetType();

         if( UnityTypes.Text != null && UnityTypes.Text.IsAssignableFrom( type ) )
         {
            if( string.IsNullOrEmpty( Settings.OverrideFont ) ) return;

            var Text_fontProperty = UnityTypes.Text_Properties.Font;
            var Text_fontSizeProperty = UnityTypes.Text_Properties.FontSize;

            var previousFont = (Font)Text_fontProperty.Get( ui );
            var Font_fontSizeProperty = UnityTypes.Font_Properties.FontSize;

            var newFont = FontCache.GetOrCreate( (int?)Font_fontSizeProperty?.Get( previousFont ) ?? (int)Text_fontSizeProperty.Get( ui ) );
            if( newFont == null || previousFont == null ) return;

            if( !ReferenceEquals( newFont, previousFont ) )
            {
               Text_fontProperty.Set( ui, newFont );
               _unfont = obj =>
               {
                  Text_fontProperty.Set( obj, previousFont );
               };
            }
         }
         else if( ( UnityTypes.TextMeshPro != null && UnityTypes.TextMeshPro.IsAssignableFrom( type ) )
            || ( UnityTypes.TextMeshProUGUI != null && UnityTypes.TextMeshProUGUI.IsAssignableFrom( type ) ) )
         {
            if( string.IsNullOrEmpty( Settings.OverrideFontTextMeshPro ) ) return;

            var fontProperty = type.CachedProperty( "font" );

            var previousFont = fontProperty.Get( ui );
            var newFont = FontCache.GetOrCreateTextMeshProFont();
            if( newFont == null || previousFont == null ) return;

            if( !ReferenceEquals( newFont, previousFont ) )
            {
               fontProperty.Set( ui, newFont );
               _unfont = obj =>
               {
                  fontProperty.Set( obj, previousFont );
               };
            }
         }
#endif
      }

      public void UnchangeFont( object ui )
      {
         if( ui == null ) return;

         _unfont?.Invoke( ui );
         _unfont = null;
      }

      private static float GetComponentWidth( Component component )
      {
         // this is in it's own function because if "Text" does not exist, RectTransform likely wont exist either
         return ( (RectTransform)component.transform ).rect.width;
      }

      public void ResizeUI( object ui, UIResizeCache cache )
      {
#if MANAGED
         // do not resize if there is no object of ir it is already resized
         if( ui == null ) return;

         var type = ui.GetType();

         if( UnityTypes.Text != null && UnityTypes.Text.IsAssignableFrom( type ) )
         {
            var text = (Component)ui;

            // text is likely to be longer than there is space for, simply expand out anyway then

            // width < quarterScreenSize is used to determine the likelihood of a text using multiple lines
            // the idea is, if the UI element is larger than the width of half the screen, there is a larger
            // likelihood that it will go into multiple lines too.
            var componentWidth = GetComponentWidth( text );
            var quarterScreenSize = Screen.width / 4;
            var isComponentWide = componentWidth > quarterScreenSize;

            bool isLineSpacingSet = false;
            bool isHorizontalOverflowSet = false;
            bool isVerticalOverflowSet = false;
            bool isUntouched = _unresizeFont == null;
            if( cache.HasAnyResizeCommands )
            {
               var segments = text.gameObject.GetPathSegments(); // TODO: Perhaps... cache these segments?????
               var scope = TranslationScopeHelper.GetScope( ui );
               if( cache.TryGetUIResize( segments, scope, out var result ) )
               {
                  if( result.AutoResizeCommand != null )
                  {
                     var resizeTextForBestFitValue = UnityTypes.Text_Properties.ResizeTextForBestFit.Get( ui );

                     if( resizeTextForBestFitValue != null )
                     {
                        var resizeTextMinSizeValue = UnityTypes.Text_Properties.ResizeTextMinSize?.Get( ui );
                        var resizeTextMaxSizeValue = UnityTypes.Text_Properties.ResizeTextMaxSize?.Get( ui );

                        var minSize = result.AutoResizeCommand.GetMinSize() ?? 1d;
                        if( UnityTypes.Text_Properties.ResizeTextMinSize != null )
                        {
                           int minSizeCorrected = double.IsNaN( minSize ) ? 1 : (int)minSize;
                           UnityTypes.Text_Properties.ResizeTextMinSize.Set( ui, minSizeCorrected );
                        }

                        var maxSize = result.AutoResizeCommand.GetMaxSize();
                        if( maxSize.HasValue && UnityTypes.Text_Properties.ResizeTextMaxSize != null )
                        {
                           int maxSizeCorrected = double.IsNaN( maxSize.Value ) ? 1 : (int)maxSize.Value; // 1 == infinitely large
                           UnityTypes.Text_Properties.ResizeTextMaxSize?.Set( ui, maxSizeCorrected );
                        }

                        var shouldAutoResize = result.AutoResizeCommand.ShouldAutoResize();
                        UnityTypes.Text_Properties.ResizeTextForBestFit.Set( ui, shouldAutoResize );

                        if( isUntouched )
                        {
                           _unresizeFont += g =>
                           {
                              UnityTypes.Text_Properties.ResizeTextForBestFit.Set( g, resizeTextForBestFitValue );
                           };

                           if( UnityTypes.Text_Properties.ResizeTextMinSize != null )
                           {
                              _unresizeFont += g =>
                              {
                                 UnityTypes.Text_Properties.ResizeTextMinSize.Set( g, resizeTextMinSizeValue );
                              };
                           }

                           if( maxSize.HasValue && UnityTypes.Text_Properties.ResizeTextMaxSize != null )
                           {
                              _unresizeFont += g =>
                              {
                                 UnityTypes.Text_Properties.ResizeTextMaxSize.Set( g, resizeTextMaxSizeValue );
                              };
                           }
                        }
                     }
                  }

                  if( result.ResizeCommand != null )
                  {
                     var currentFontSize = (int?)UnityTypes.Text_Properties.FontSize.Get( ui );

                     if( currentFontSize.HasValue && !Equals( _alteredFontSize, currentFontSize ) )
                     {
                        var newFontSize = result.ResizeCommand.GetSize( currentFontSize.Value );
                        if( newFontSize.HasValue )
                        {
                           UnityTypes.Text_Properties.FontSize.Set( ui, newFontSize.Value );
                           _alteredFontSize = newFontSize.Value;

                           if( isUntouched )
                           {
                              _unresizeFont += g =>
                              {
                                 UnityTypes.Text_Properties.FontSize.Set( g, currentFontSize );
                              };
                           }
                        }
                     }
                  }

                  if( result.LineSpacingCommand != null )
                  {
                     var lineSpacingValue = (float?)UnityTypes.Text_Properties.LineSpacing.Get( ui );

                     if( lineSpacingValue.HasValue && !Equals( _alteredLineSpacing, lineSpacingValue ) )
                     {
                        var newLineSpacingValue = result.LineSpacingCommand.GetLineSpacing( lineSpacingValue.Value );
                        if( newLineSpacingValue.HasValue )
                        {
                           isLineSpacingSet = true;
                           UnityTypes.Text_Properties.LineSpacing.Set( ui, newLineSpacingValue.Value );
                           _alteredLineSpacing = newLineSpacingValue;

                           if( isUntouched )
                           {
                              _unresizeFont += g =>
                              {
                                 UnityTypes.Text_Properties.LineSpacing.Set( g, lineSpacingValue );
                              };
                           }
                        }
                     }
                  }

                  if( result.HorizontalOverflowCommand != null )
                  {
                     var horizontalOverflowValue = UnityTypes.Text_Properties.HorizontalOverflow.Get( ui );

                     if( horizontalOverflowValue != null )
                     {
                        var newHorizontalOverflowValue = result.HorizontalOverflowCommand.GetMode();
                        if( newHorizontalOverflowValue.HasValue )
                        {
                           isHorizontalOverflowSet = true;
                           UnityTypes.Text_Properties.HorizontalOverflow.Set( ui, newHorizontalOverflowValue.Value );

                           if( isUntouched )
                           {
                              _unresizeFont += g =>
                              {
                                 UnityTypes.Text_Properties.HorizontalOverflow.Set( g, horizontalOverflowValue );
                              };
                           }
                        }
                     }
                  }

                  if( result.VerticalOverflowCommand != null )
                  {
                     var verticalOverflowValue = UnityTypes.Text_Properties.VerticalOverflow.Get( ui );

                     if( verticalOverflowValue != null )
                     {
                        var newVerticalOverflowValue = result.VerticalOverflowCommand.GetMode();
                        if( newVerticalOverflowValue.HasValue )
                        {
                           isVerticalOverflowSet = true;
                           UnityTypes.Text_Properties.VerticalOverflow.Set( ui, newVerticalOverflowValue.Value );

                           if( isUntouched )
                           {
                              _unresizeFont += g =>
                              {
                                 UnityTypes.Text_Properties.VerticalOverflow.Set( g, verticalOverflowValue );
                              };
                           }
                        }
                     }
                  }
               }
            }

            if( isComponentWide && ( UnityTypes.Text_Properties.ResizeTextForBestFit == null || !(bool)UnityTypes.Text_Properties.ResizeTextForBestFit.Get( text ) ) )
            {
               if( !isLineSpacingSet && Settings.ResizeUILineSpacingScale.HasValue && UnityTypes.Text_Properties.LineSpacing != null )
               {
                  var originalLineSpacing = UnityTypes.Text_Properties.LineSpacing.Get( text );

                  if( !Equals( _alteredLineSpacing, originalLineSpacing ) )
                  {
                     var newLineSpacing = (float)originalLineSpacing * Settings.ResizeUILineSpacingScale.Value;
                     UnityTypes.Text_Properties.LineSpacing.Set( text, newLineSpacing );
                     _alteredLineSpacing = newLineSpacing;

                     if( isUntouched )
                     {
                        _unresizeFont += g =>
                        {
                           UnityTypes.Text_Properties.LineSpacing.Set( g, originalLineSpacing );
                        };
                     }
                  }
               }

               if( !isVerticalOverflowSet && UnityTypes.Text_Properties.VerticalOverflow != null )
               {
                  var originalVerticalOverflow = UnityTypes.Text_Properties.VerticalOverflow.Get( text );
                  UnityTypes.Text_Properties.VerticalOverflow.Set( text, 1 /* VerticalWrapMode.Overflow */ );

                  if( isUntouched )
                  {
                     _unresizeFont += g =>
                     {
                        UnityTypes.Text_Properties.VerticalOverflow.Set( g, originalVerticalOverflow );
                     };
                  }
               }

               if( !isHorizontalOverflowSet && UnityTypes.Text_Properties.HorizontalOverflow != null )
               {
                  var originalHorizontalOverflow = UnityTypes.Text_Properties.HorizontalOverflow.Get( text );
                  UnityTypes.Text_Properties.HorizontalOverflow.Set( text, 0 /* HorizontalWrapMode.Wrap */ );

                  if( isUntouched )
                  {
                     _unresizeFont += g =>
                     {
                        UnityTypes.Text_Properties.HorizontalOverflow.Set( g, originalHorizontalOverflow );
                     };
                  }
               }
            }
         }
         else if( type == UnityTypes.UILabel )
         {
            // special handling for NGUI to better handle textbox sizing

            var useFloatSpacingPropertyValue = UnityTypes.UILabel_Properties.UseFloatSpacing?.Get( ui );
            var spacingXPropertyValue = UnityTypes.UILabel_Properties.SpacingX?.Get( ui );
            var multiLinePropertyValue = UnityTypes.UILabel_Properties.MultiLine?.Get( ui );
            var overflowMethodPropertyValue = UnityTypes.UILabel_Properties.OverflowMethod?.Get( ui );

            UnityTypes.UILabel_Properties.UseFloatSpacing?.Set( ui, false );
            UnityTypes.UILabel_Properties.SpacingX?.Set( ui, -1 );
            UnityTypes.UILabel_Properties.MultiLine?.Set( ui, true );
            UnityTypes.UILabel_Properties.OverflowMethod?.Set( ui, 0 );

            if( _unresizeFont == null )
            {
               _unresizeFont = g =>
               {
                  UnityTypes.UILabel_Properties.UseFloatSpacing?.Set( g, useFloatSpacingPropertyValue );
                  UnityTypes.UILabel_Properties.SpacingX?.Set( g, spacingXPropertyValue );
                  UnityTypes.UILabel_Properties.MultiLine?.Set( g, multiLinePropertyValue );
                  UnityTypes.UILabel_Properties.OverflowMethod?.Set( g, overflowMethodPropertyValue );
               };
            }
         }
         else if( type == UnityTypes.TextMeshPro || type == UnityTypes.TextMeshProUGUI )
         {
            var overflowModeProperty = type.CachedProperty( "overflowMode" );
            var originalOverflowMode = overflowModeProperty?.Get( ui );
            bool changedOverflow = false;
            bool isUntouched = _unresizeFont == null;

            if( cache.HasAnyResizeCommands )
            {
               var text = (Component)ui;

               var segments = text.gameObject.GetPathSegments();
               var scope = TranslationScopeHelper.GetScope( ui );
               if( cache.TryGetUIResize( segments, scope, out var result ) )
               {
                  if( result.OverflowCommand != null )
                  {
                     changedOverflow = true;
                     if( overflowModeProperty != null )
                     {
                        var newOverflowMode = result.OverflowCommand.GetMode();
                        if( newOverflowMode.HasValue )
                        {
                           overflowModeProperty.Set( ui, newOverflowMode );

                           if( isUntouched )
                           {
                              _unresizeFont = g =>
                              {
                                 overflowModeProperty.Set( g, originalOverflowMode );
                              };
                           }
                        }
                     }
                  }

                  if( result.AlignmentCommand != null )
                  {
                     var alignmentProperty = type.CachedProperty( "alignment" );
                     if( alignmentProperty != null )
                     {
                        var alignmentValue = alignmentProperty.Get( ui );
                        var newAlignmentValue = result.AlignmentCommand.GetMode();

                        if( newAlignmentValue.HasValue )
                        {
                           alignmentProperty.Set( ui, newAlignmentValue.Value );

                           if( isUntouched )
                           {
                              _unresizeFont += g =>
                              {
                                 alignmentProperty.Set( g, alignmentValue );
                              };
                           }
                        }
                     }
                  }

                  if( result.AutoResizeCommand != null )
                  {
                     var enableAutoSizingProperty = type.CachedProperty( "enableAutoSizing" );
                     var fontSizeMinProperty = type.CachedProperty( "fontSizeMin" );
                     var fontSizeMaxProperty = type.CachedProperty( "fontSizeMax" );

                     if( enableAutoSizingProperty != null )
                     {
                        var enableAutoSizingValue = enableAutoSizingProperty.Get( ui );
                        var fontSizeMinValue = fontSizeMinProperty?.Get( ui );
                        var fontSizeMaxValue = fontSizeMaxProperty?.Get( ui );

                        var minSize = result.AutoResizeCommand.GetMinSize();
                        if( minSize.HasValue && fontSizeMinProperty != null )
                        {
                           float minSizeCorrected = double.IsNaN( minSize.Value ) ? 0f : (float)minSize.Value;
                           fontSizeMinProperty?.Set( ui, minSizeCorrected );
                        }

                        var maxSize = result.AutoResizeCommand.GetMaxSize();
                        if( maxSize.HasValue && fontSizeMaxProperty != null )
                        {
                           float maxSizeCorrected = double.IsNaN( maxSize.Value ) ? float.MaxValue : (float)maxSize.Value;
                           fontSizeMaxProperty?.Set( ui, maxSizeCorrected );
                        }

                        var shouldAutoResize = result.AutoResizeCommand.ShouldAutoResize();
                        enableAutoSizingProperty.Set( ui, shouldAutoResize );

                        if( isUntouched )
                        {
                           _unresizeFont += g =>
                           {
                              enableAutoSizingProperty.Set( g, enableAutoSizingValue );
                           };

                           if( minSize.HasValue && fontSizeMinProperty != null )
                           {
                              _unresizeFont += g =>
                              {
                                 fontSizeMinProperty.Set( g, fontSizeMinValue );
                              };
                           }

                           if( maxSize.HasValue && fontSizeMaxProperty != null )
                           {
                              _unresizeFont += g =>
                              {
                                 fontSizeMaxProperty.Set( g, fontSizeMaxValue );
                              };
                           }
                        }
                     }
                  }

                  if( result.ResizeCommand != null )
                  {
                     var fontSizeProperty = type.CachedProperty( "fontSize" );
                     var currentFontSize = (float?)fontSizeProperty.Get( ui );

                     if( currentFontSize.HasValue )
                     {
                        var currentFontSizeInt = (int)currentFontSize.Value;
                        if( !Equals( _alteredFontSize, currentFontSizeInt ) )
                        {
                           var newFontSize = result.ResizeCommand.GetSize( (int)currentFontSize.Value );
                           if( newFontSize.HasValue )
                           {
                              fontSizeProperty.Set( ui, (float)newFontSize.Value );
                              _alteredFontSize = newFontSize.Value;

                              if( isUntouched )
                              {
                                 _unresizeFont += g =>
                                 {
                                    fontSizeProperty.Set( g, currentFontSize );
                                 };
                              }
                           }
                        }
                     }
                  }
               }
            }

            if( !changedOverflow )
            {
               // ellipsis (1) works
               // masking (2) has a tendency to break in some versions of TMP
               // truncate (3) works
               if( originalOverflowMode != null && (int)originalOverflowMode == 2 )
               {
                  overflowModeProperty.Set( ui, 3 );

                  if( isUntouched )
                  {
                     _unresizeFont = g =>
                     {
                        overflowModeProperty.Set( g, 2 );
                     };
                  }
               }
            }
         }
#endif
      }

      public void UnresizeUI( object ui )
      {
         if( ui == null ) return;

<<<<<<< HEAD
         _unresize?.Invoke( ui );
         _unresize = null;

         _unresizeFont?.Invoke( ui );
=======
         _unresizeFont?.Invoke( graphic );
>>>>>>> 97e68e43
         _unresizeFont = null;

         _alteredFontSize = null;
      }
   }
}<|MERGE_RESOLUTION|>--- conflicted
+++ resolved
@@ -17,7 +17,7 @@
 {
    internal sealed class TextTranslationInfo
    {
-      private Action<object> _unresizeFont;
+      private Action<object> _unresize;
       private Action<object> _unfont;
 
 #if MANAGED
@@ -253,7 +253,7 @@
             bool isLineSpacingSet = false;
             bool isHorizontalOverflowSet = false;
             bool isVerticalOverflowSet = false;
-            bool isUntouched = _unresizeFont == null;
+            bool isUntouched = _unresize == null;
             if( cache.HasAnyResizeCommands )
             {
                var segments = text.gameObject.GetPathSegments(); // TODO: Perhaps... cache these segments?????
@@ -288,14 +288,14 @@
 
                         if( isUntouched )
                         {
-                           _unresizeFont += g =>
+                           _unresize += g =>
                            {
                               UnityTypes.Text_Properties.ResizeTextForBestFit.Set( g, resizeTextForBestFitValue );
                            };
 
                            if( UnityTypes.Text_Properties.ResizeTextMinSize != null )
                            {
-                              _unresizeFont += g =>
+                              _unresize += g =>
                               {
                                  UnityTypes.Text_Properties.ResizeTextMinSize.Set( g, resizeTextMinSizeValue );
                               };
@@ -303,7 +303,7 @@
 
                            if( maxSize.HasValue && UnityTypes.Text_Properties.ResizeTextMaxSize != null )
                            {
-                              _unresizeFont += g =>
+                              _unresize += g =>
                               {
                                  UnityTypes.Text_Properties.ResizeTextMaxSize.Set( g, resizeTextMaxSizeValue );
                               };
@@ -326,7 +326,7 @@
 
                            if( isUntouched )
                            {
-                              _unresizeFont += g =>
+                              _unresize += g =>
                               {
                                  UnityTypes.Text_Properties.FontSize.Set( g, currentFontSize );
                               };
@@ -350,7 +350,7 @@
 
                            if( isUntouched )
                            {
-                              _unresizeFont += g =>
+                              _unresize += g =>
                               {
                                  UnityTypes.Text_Properties.LineSpacing.Set( g, lineSpacingValue );
                               };
@@ -373,7 +373,7 @@
 
                            if( isUntouched )
                            {
-                              _unresizeFont += g =>
+                              _unresize += g =>
                               {
                                  UnityTypes.Text_Properties.HorizontalOverflow.Set( g, horizontalOverflowValue );
                               };
@@ -396,7 +396,7 @@
 
                            if( isUntouched )
                            {
-                              _unresizeFont += g =>
+                              _unresize += g =>
                               {
                                  UnityTypes.Text_Properties.VerticalOverflow.Set( g, verticalOverflowValue );
                               };
@@ -421,7 +421,7 @@
 
                      if( isUntouched )
                      {
-                        _unresizeFont += g =>
+                        _unresize += g =>
                         {
                            UnityTypes.Text_Properties.LineSpacing.Set( g, originalLineSpacing );
                         };
@@ -436,7 +436,7 @@
 
                   if( isUntouched )
                   {
-                     _unresizeFont += g =>
+                     _unresize += g =>
                      {
                         UnityTypes.Text_Properties.VerticalOverflow.Set( g, originalVerticalOverflow );
                      };
@@ -450,7 +450,7 @@
 
                   if( isUntouched )
                   {
-                     _unresizeFont += g =>
+                     _unresize += g =>
                      {
                         UnityTypes.Text_Properties.HorizontalOverflow.Set( g, originalHorizontalOverflow );
                      };
@@ -472,9 +472,9 @@
             UnityTypes.UILabel_Properties.MultiLine?.Set( ui, true );
             UnityTypes.UILabel_Properties.OverflowMethod?.Set( ui, 0 );
 
-            if( _unresizeFont == null )
-            {
-               _unresizeFont = g =>
+            if( _unresize == null )
+            {
+               _unresize = g =>
                {
                   UnityTypes.UILabel_Properties.UseFloatSpacing?.Set( g, useFloatSpacingPropertyValue );
                   UnityTypes.UILabel_Properties.SpacingX?.Set( g, spacingXPropertyValue );
@@ -488,7 +488,7 @@
             var overflowModeProperty = type.CachedProperty( "overflowMode" );
             var originalOverflowMode = overflowModeProperty?.Get( ui );
             bool changedOverflow = false;
-            bool isUntouched = _unresizeFont == null;
+            bool isUntouched = _unresize == null;
 
             if( cache.HasAnyResizeCommands )
             {
@@ -510,7 +510,7 @@
 
                            if( isUntouched )
                            {
-                              _unresizeFont = g =>
+                              _unresize = g =>
                               {
                                  overflowModeProperty.Set( g, originalOverflowMode );
                               };
@@ -533,7 +533,7 @@
 
                            if( isUntouched )
                            {
-                              _unresizeFont += g =>
+                              _unresize += g =>
                               {
                                  alignmentProperty.Set( g, alignmentValue );
                               };
@@ -573,14 +573,14 @@
 
                         if( isUntouched )
                         {
-                           _unresizeFont += g =>
+                           _unresize += g =>
                            {
                               enableAutoSizingProperty.Set( g, enableAutoSizingValue );
                            };
 
                            if( minSize.HasValue && fontSizeMinProperty != null )
                            {
-                              _unresizeFont += g =>
+                              _unresize += g =>
                               {
                                  fontSizeMinProperty.Set( g, fontSizeMinValue );
                               };
@@ -588,7 +588,7 @@
 
                            if( maxSize.HasValue && fontSizeMaxProperty != null )
                            {
-                              _unresizeFont += g =>
+                              _unresize += g =>
                               {
                                  fontSizeMaxProperty.Set( g, fontSizeMaxValue );
                               };
@@ -615,7 +615,7 @@
 
                               if( isUntouched )
                               {
-                                 _unresizeFont += g =>
+                                 _unresize += g =>
                                  {
                                     fontSizeProperty.Set( g, currentFontSize );
                                  };
@@ -638,7 +638,7 @@
 
                   if( isUntouched )
                   {
-                     _unresizeFont = g =>
+                     _unresize = g =>
                      {
                         overflowModeProperty.Set( g, 2 );
                      };
@@ -653,16 +653,9 @@
       {
          if( ui == null ) return;
 
-<<<<<<< HEAD
          _unresize?.Invoke( ui );
          _unresize = null;
 
-         _unresizeFont?.Invoke( ui );
-=======
-         _unresizeFont?.Invoke( graphic );
->>>>>>> 97e68e43
-         _unresizeFont = null;
-
          _alteredFontSize = null;
       }
    }
