--- conflicted
+++ resolved
@@ -38,13 +38,9 @@
 
       public TranslationEndpointManager CurrentEndpoint { get; set; }
 
-<<<<<<< HEAD
+      public TranslationEndpointManager PassthroughEndpoint { get; private set; }
+
       public void InitializeEndpoints()
-=======
-      public TranslationEndpointManager PassthroughEndpoint { get; private set; }
-
-      public void InitializeEndpoints( GameObject go )
->>>>>>> d906b48c
       {
          try
          {
