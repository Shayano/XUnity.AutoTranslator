﻿<Project Sdk="Microsoft.NET.Sdk">

  <PropertyGroup>
    <Title>XUnity AutoTranslator for Unity</Title>
    <Description>Main development dependency for XUnity Auto Translator.</Description>
    <Authors>gravydevsupreme</Authors>
    <PackageTags>unity;xunity;machine translation</PackageTags>
    <PackageReleaseNotes>https://github.com/bbepis/XUnity.AutoTranslator/blob/master/CHANGELOG.md</PackageReleaseNotes>
    <PackageProjectUrl>https://github.com/bbepis/XUnity.AutoTranslator</PackageProjectUrl>
    <PackageLicenseExpression>MIT</PackageLicenseExpression>
    <GeneratePackageOnBuild>True</GeneratePackageOnBuild>
    <DevelopmentDependency>True</DevelopmentDependency>
    <TargetFramework>net35</TargetFramework>
    <Version>4.18.0</Version>
    <LangVersion>latest</LangVersion>
    <AllowUnsafeBlocks>true</AllowUnsafeBlocks>
  </PropertyGroup>

  <ItemGroup>
    <None Update="*.ps1" CopyToOutputDirectory="Always" Pack="true" PackagePath="tools" />
  </ItemGroup>

  <PropertyGroup Condition="'$(Configuration)|$(Platform)'=='Release|AnyCPU'">
    <DocumentationFile>bin\Release\net35\XUnity.AutoTranslator.Plugin.Core.xml</DocumentationFile>
  </PropertyGroup>

  <ItemGroup>
    <PackageReference Include="ILRepack.MSBuild.Task" Version="2.0.13" PrivateAssets="All" />
  </ItemGroup>

  <ItemGroup>
    <Reference Include="ExIni">
      <HintPath>..\..\libs\ExIni.dll</HintPath>
    </Reference>
    <Reference Include="ICSharpCode.SharpZipLib">
      <HintPath>..\..\libs\ICSharpCode.SharpZipLib.dll</HintPath>
    </Reference>
    <Reference Include="Mono.Cecil">
      <HintPath>..\..\libs\MonoMod\Mono.Cecil.dll</HintPath>
    </Reference>
    <Reference Include="MonoMod.RuntimeDetour">
      <HintPath>..\..\libs\MonoMod\MonoMod.RuntimeDetour.dll</HintPath>
    </Reference>
    <Reference Include="MonoMod.Utils">
      <HintPath>..\..\libs\MonoMod\MonoMod.Utils.dll</HintPath>
    </Reference>
  </ItemGroup>

  <ItemGroup>
    <ProjectReference Include="..\UnityEngine\UnityEngine.csproj" />
    <ProjectReference Include="..\XUnity.AutoTranslator.Plugin.ExtProtocol\XUnity.AutoTranslator.Plugin.ExtProtocol.csproj" PrivateAssets="All" />
    <ProjectReference Include="..\XUnity.Common\XUnity.Common.csproj" PrivateAssets="All" />
    <ProjectReference Include="..\XUnity.ResourceRedirector\XUnity.ResourceRedirector.csproj" PrivateAssets="All" />
  </ItemGroup>

  <Target Name="ILRepack" AfterTargets="Build">
    <PropertyGroup>
      <WorkingDirectory>$(MSBuildThisFileDirectory)bin\$(Configuration)\$(TargetFramework)</WorkingDirectory>
    </PropertyGroup>
    <ItemGroup>
      <InputAssemblies Include="ICSharpCode.SharpZipLib.dll" />
    </ItemGroup>
    <Message Text="MERGING: @(InputAssemblies->'%(Filename)') into $(OutputAssembly)" Importance="High" />
    <ILRepack OutputType="$(OutputType)" MainAssembly="$(AssemblyName).dll" OutputAssembly="$(AssemblyName).dll" InputAssemblies="@(InputAssemblies)" InternalizeExcludeAssemblies="@(InternalizeExcludeAssemblies)" WorkingDirectory="$(WorkingDirectory)" />
  </Target>

  <ItemGroup>
    <Compile Update="Properties\Resources.Designer.cs">
      <DesignTime>True</DesignTime>
      <AutoGen>True</AutoGen>
      <DependentUpon>Resources.resx</DependentUpon>
    </Compile>
  </ItemGroup>

  <ItemGroup>
    <EmbeddedResource Update="Properties\Resources.resx">
      <Generator>ResXFileCodeGenerator</Generator>
      <LastGenOutput>Resources.Designer.cs</LastGenOutput>
    </EmbeddedResource>
  </ItemGroup>

<<<<<<< HEAD
  <ItemGroup>
    <Folder Include="Textures\" />
  </ItemGroup>

  <Target Name="PostBuild" AfterTargets="PostBuildEvent">
=======
  <Target Name="PostBuild" AfterTargets="ILRepack">
>>>>>>> 953b93b5
    <GetAssemblyIdentity AssemblyFiles="$(TargetPath)">
      <Output TaskParameter="Assemblies" ItemName="Targets" />
    </GetAssemblyIdentity>
    <ItemGroup>
      <VersionNumber Include="$([System.Text.RegularExpressions.Regex]::Replace(&quot;%(Targets.Version)&quot;, &quot;^(.+?)(\.0+)$&quot;, &quot;$1&quot;))" />
    </ItemGroup>
    <Exec Command="if $(ConfigurationName) == Release (&#xD;&#xA;   XCOPY /Y /I &quot;$(TargetDir)XUnity.AutoTranslator.Plugin.Core.dll&quot; &quot;$(SolutionDir)dist\Developer\Developer\&quot;&#xD;&#xA;   XCOPY /Y /I &quot;$(TargetDir)XUnity.AutoTranslator.Plugin.Core.xml&quot; &quot;$(SolutionDir)dist\Developer\Developer\&quot;&#xD;&#xA;   XCOPY /Y /I &quot;$(TargetDir)XUnity.AutoTranslator.Plugin.Core.pdb&quot; &quot;$(SolutionDir)dist\Developer\Developer\&quot;&#xD;&#xA;   XCOPY /Y /I &quot;$(TargetDir)XUnity.AutoTranslator.Plugin.ExtProtocol.dll&quot; &quot;$(SolutionDir)dist\Developer\Developer\&quot;&#xD;&#xA;   XCOPY /Y /I &quot;$(TargetDir)XUnity.AutoTranslator.Plugin.ExtProtocol.xml&quot; &quot;$(SolutionDir)dist\Developer\Developer\&quot;&#xD;&#xA;   XCOPY /Y /I &quot;$(TargetDir)XUnity.AutoTranslator.Plugin.ExtProtocol.pdb&quot; &quot;$(SolutionDir)dist\Developer\Developer\&quot;&#xD;&#xA;   XCOPY /Y /I &quot;$(TargetDir)XUnity.Common.dll&quot; &quot;$(SolutionDir)dist\Developer\Developer\&quot;&#xD;&#xA;   XCOPY /Y /I &quot;$(TargetDir)XUnity.Common.xml&quot; &quot;$(SolutionDir)dist\Developer\Developer\&quot;&#xD;&#xA;   XCOPY /Y /I &quot;$(TargetDir)XUnity.Common.pdb&quot; &quot;$(SolutionDir)dist\Developer\Developer\&quot;&#xD;&#xA;   XCOPY /Y /I &quot;$(TargetDir)XUnity.ResourceRedirector.dll&quot; &quot;$(SolutionDir)dist\Developer\Developer\&quot;&#xD;&#xA;   XCOPY /Y /I &quot;$(TargetDir)XUnity.ResourceRedirector.xml&quot; &quot;$(SolutionDir)dist\Developer\Developer\&quot;&#xD;&#xA;   XCOPY /Y /I &quot;$(TargetDir)XUnity.ResourceRedirector.pdb&quot; &quot;$(SolutionDir)dist\Developer\Developer\&quot;&#xD;&#xA;   COPY /Y &quot;$(SolutionDir)README.md&quot; &quot;$(SolutionDir)dist\Developer\Developer\README (AutoTranslator).md&quot;&#xD;&#xA;   &quot;$(SolutionDir)tools\xzip.exe&quot; &quot;$(SolutionDir)dist\Developer&quot; &quot;$(SolutionDir)dist\XUnity.AutoTranslator-Developer-@(VersionNumber).zip&quot;&#xD;&#xA;)" />
  </Target>

</Project><|MERGE_RESOLUTION|>--- conflicted
+++ resolved
@@ -79,15 +79,12 @@
     </EmbeddedResource>
   </ItemGroup>
 
-<<<<<<< HEAD
   <ItemGroup>
     <Folder Include="Textures\" />
+    <Folder Include="Text\" />
   </ItemGroup>
 
-  <Target Name="PostBuild" AfterTargets="PostBuildEvent">
-=======
   <Target Name="PostBuild" AfterTargets="ILRepack">
->>>>>>> 953b93b5
     <GetAssemblyIdentity AssemblyFiles="$(TargetPath)">
       <Output TaskParameter="Assemblies" ItemName="Targets" />
     </GetAssemblyIdentity>
