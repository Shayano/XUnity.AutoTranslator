--- conflicted
+++ resolved
@@ -7,11 +7,8 @@
   </PropertyGroup>
 
   <ItemGroup>
-<<<<<<< HEAD
     <ProjectReference Include="..\XUnity.Common.Managed\XUnity.Common.Managed.csproj" />
-=======
     <ProjectReference Include="..\UnityEngine\UnityEngine.csproj" />
->>>>>>> 953b93b5
     <ProjectReference Include="..\XUnity.Common\XUnity.Common.csproj" />
     <ProjectReference Include="..\XUnity.ResourceRedirector\XUnity.ResourceRedirector.csproj" />
   </ItemGroup>
